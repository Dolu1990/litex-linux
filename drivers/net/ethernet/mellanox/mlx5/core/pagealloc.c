/*
 * Copyright (c) 2013, Mellanox Technologies inc.  All rights reserved.
 *
 * This software is available to you under a choice of one of two
 * licenses.  You may choose to be licensed under the terms of the GNU
 * General Public License (GPL) Version 2, available from the file
 * COPYING in the main directory of this source tree, or the
 * OpenIB.org BSD license below:
 *
 *     Redistribution and use in source and binary forms, with or
 *     without modification, are permitted provided that the following
 *     conditions are met:
 *
 *      - Redistributions of source code must retain the above
 *        copyright notice, this list of conditions and the following
 *        disclaimer.
 *
 *      - Redistributions in binary form must reproduce the above
 *        copyright notice, this list of conditions and the following
 *        disclaimer in the documentation and/or other materials
 *        provided with the distribution.
 *
 * THE SOFTWARE IS PROVIDED "AS IS", WITHOUT WARRANTY OF ANY KIND,
 * EXPRESS OR IMPLIED, INCLUDING BUT NOT LIMITED TO THE WARRANTIES OF
 * MERCHANTABILITY, FITNESS FOR A PARTICULAR PURPOSE AND
 * NONINFRINGEMENT. IN NO EVENT SHALL THE AUTHORS OR COPYRIGHT HOLDERS
 * BE LIABLE FOR ANY CLAIM, DAMAGES OR OTHER LIABILITY, WHETHER IN AN
 * ACTION OF CONTRACT, TORT OR OTHERWISE, ARISING FROM, OUT OF OR IN
 * CONNECTION WITH THE SOFTWARE OR THE USE OR OTHER DEALINGS IN THE
 * SOFTWARE.
 */

#include <asm-generic/kmap_types.h>
#include <linux/kernel.h>
#include <linux/module.h>
#include <linux/mlx5/driver.h>
#include <linux/mlx5/cmd.h>
#include "mlx5_core.h"

enum {
	MLX5_PAGES_CANT_GIVE	= 0,
	MLX5_PAGES_GIVE		= 1,
	MLX5_PAGES_TAKE		= 2
};

enum {
	MLX5_BOOT_PAGES		= 1,
	MLX5_INIT_PAGES		= 2,
	MLX5_POST_INIT_PAGES	= 3
};

struct mlx5_pages_req {
	struct mlx5_core_dev *dev;
	u32	func_id;
	s32	npages;
	struct work_struct work;
};

struct fw_page {
	struct rb_node	rb_node;
	u64		addr;
	struct page	*page;
	u16		func_id;
};

struct mlx5_query_pages_inbox {
	struct mlx5_inbox_hdr	hdr;
	u8			rsvd[8];
};

struct mlx5_query_pages_outbox {
	struct mlx5_outbox_hdr	hdr;
<<<<<<< HEAD
	__be16			num_boot_pages;
=======
	__be16			rsvd;
>>>>>>> 0f7dd1aa
	__be16			func_id;
	__be32			num_pages;
};

struct mlx5_manage_pages_inbox {
	struct mlx5_inbox_hdr	hdr;
	__be16			rsvd;
	__be16			func_id;
	__be32			num_entries;
	__be64			pas[0];
};

struct mlx5_manage_pages_outbox {
	struct mlx5_outbox_hdr	hdr;
	__be32			num_entries;
	u8			rsvd[4];
	__be64			pas[0];
};

static int insert_page(struct mlx5_core_dev *dev, u64 addr, struct page *page, u16 func_id)
{
	struct rb_root *root = &dev->priv.page_root;
	struct rb_node **new = &root->rb_node;
	struct rb_node *parent = NULL;
	struct fw_page *nfp;
	struct fw_page *tfp;

	while (*new) {
		parent = *new;
		tfp = rb_entry(parent, struct fw_page, rb_node);
		if (tfp->addr < addr)
			new = &parent->rb_left;
		else if (tfp->addr > addr)
			new = &parent->rb_right;
		else
			return -EEXIST;
	}

	nfp = kmalloc(sizeof(*nfp), GFP_KERNEL);
	if (!nfp)
		return -ENOMEM;

	nfp->addr = addr;
	nfp->page = page;
	nfp->func_id = func_id;

	rb_link_node(&nfp->rb_node, parent, new);
	rb_insert_color(&nfp->rb_node, root);

	return 0;
}

static struct page *remove_page(struct mlx5_core_dev *dev, u64 addr)
{
	struct rb_root *root = &dev->priv.page_root;
	struct rb_node *tmp = root->rb_node;
	struct page *result = NULL;
	struct fw_page *tfp;

	while (tmp) {
		tfp = rb_entry(tmp, struct fw_page, rb_node);
		if (tfp->addr < addr) {
			tmp = tmp->rb_left;
		} else if (tfp->addr > addr) {
			tmp = tmp->rb_right;
		} else {
			rb_erase(&tfp->rb_node, root);
			result = tfp->page;
			kfree(tfp);
			break;
		}
	}

	return result;
}

static int mlx5_cmd_query_pages(struct mlx5_core_dev *dev, u16 *func_id,
<<<<<<< HEAD
				s16 *pages, s16 *init_pages, u16 *boot_pages)
=======
				s32 *npages, int boot)
>>>>>>> 0f7dd1aa
{
	struct mlx5_query_pages_inbox	in;
	struct mlx5_query_pages_outbox	out;
	int err;

	memset(&in, 0, sizeof(in));
	memset(&out, 0, sizeof(out));
	in.hdr.opcode = cpu_to_be16(MLX5_CMD_OP_QUERY_PAGES);
	in.hdr.opmod = boot ? cpu_to_be16(MLX5_BOOT_PAGES) : cpu_to_be16(MLX5_INIT_PAGES);

	err = mlx5_cmd_exec(dev, &in, sizeof(in), &out, sizeof(out));
	if (err)
		return err;

	if (out.hdr.status)
		return mlx5_cmd_status_to_err(&out.hdr);

<<<<<<< HEAD
	if (pages)
		*pages = be16_to_cpu(out.num_pages);

	if (init_pages)
		*init_pages = be16_to_cpu(out.init_pages);

	if (boot_pages)
		*boot_pages = be16_to_cpu(out.num_boot_pages);

=======
	*npages = be32_to_cpu(out.num_pages);
>>>>>>> 0f7dd1aa
	*func_id = be16_to_cpu(out.func_id);

	return err;
}

static int give_pages(struct mlx5_core_dev *dev, u16 func_id, int npages,
		      int notify_fail)
{
	struct mlx5_manage_pages_inbox *in;
	struct mlx5_manage_pages_outbox out;
	struct page *page;
	int inlen;
	u64 addr;
	int err;
	int i;

	inlen = sizeof(*in) + npages * sizeof(in->pas[0]);
	in = mlx5_vzalloc(inlen);
	if (!in) {
		mlx5_core_warn(dev, "vzalloc failed %d\n", inlen);
		return -ENOMEM;
	}
	memset(&out, 0, sizeof(out));

	for (i = 0; i < npages; i++) {
		page = alloc_page(GFP_HIGHUSER);
		if (!page) {
			err = -ENOMEM;
			mlx5_core_warn(dev, "failed to allocate page\n");
			goto out_alloc;
		}
		addr = dma_map_page(&dev->pdev->dev, page, 0,
				    PAGE_SIZE, DMA_BIDIRECTIONAL);
		if (dma_mapping_error(&dev->pdev->dev, addr)) {
			mlx5_core_warn(dev, "failed dma mapping page\n");
			__free_page(page);
			err = -ENOMEM;
			goto out_alloc;
		}
		err = insert_page(dev, addr, page, func_id);
		if (err) {
			mlx5_core_err(dev, "failed to track allocated page\n");
			dma_unmap_page(&dev->pdev->dev, addr, PAGE_SIZE, DMA_BIDIRECTIONAL);
			__free_page(page);
			err = -ENOMEM;
			goto out_alloc;
		}
		in->pas[i] = cpu_to_be64(addr);
	}

	in->hdr.opcode = cpu_to_be16(MLX5_CMD_OP_MANAGE_PAGES);
	in->hdr.opmod = cpu_to_be16(MLX5_PAGES_GIVE);
	in->func_id = cpu_to_be16(func_id);
	in->num_entries = cpu_to_be32(npages);
	err = mlx5_cmd_exec(dev, in, inlen, &out, sizeof(out));
	mlx5_core_dbg(dev, "err %d\n", err);
	if (err) {
		mlx5_core_warn(dev, "func_id 0x%x, npages %d, err %d\n", func_id, npages, err);
		goto out_alloc;
	}
	dev->priv.fw_pages += npages;

	if (out.hdr.status) {
		err = mlx5_cmd_status_to_err(&out.hdr);
		if (err) {
			mlx5_core_warn(dev, "func_id 0x%x, npages %d, status %d\n", func_id, npages, out.hdr.status);
			goto out_alloc;
		}
	}

	mlx5_core_dbg(dev, "err %d\n", err);

	goto out_free;

out_alloc:
	if (notify_fail) {
		memset(in, 0, inlen);
		memset(&out, 0, sizeof(out));
		in->hdr.opcode = cpu_to_be16(MLX5_CMD_OP_MANAGE_PAGES);
		in->hdr.opmod = cpu_to_be16(MLX5_PAGES_CANT_GIVE);
		if (mlx5_cmd_exec(dev, in, sizeof(*in), &out, sizeof(out)))
			mlx5_core_warn(dev, "\n");
	}
	for (i--; i >= 0; i--) {
		addr = be64_to_cpu(in->pas[i]);
		page = remove_page(dev, addr);
		if (!page) {
			mlx5_core_err(dev, "BUG: can't remove page at addr 0x%llx\n",
				      addr);
			continue;
		}
		dma_unmap_page(&dev->pdev->dev, addr, PAGE_SIZE, DMA_BIDIRECTIONAL);
		__free_page(page);
	}

out_free:
	mlx5_vfree(in);
	return err;
}

static int reclaim_pages(struct mlx5_core_dev *dev, u32 func_id, int npages,
			 int *nclaimed)
{
	struct mlx5_manage_pages_inbox   in;
	struct mlx5_manage_pages_outbox *out;
	struct page *page;
	int num_claimed;
	int outlen;
	u64 addr;
	int err;
	int i;

	memset(&in, 0, sizeof(in));
	outlen = sizeof(*out) + npages * sizeof(out->pas[0]);
	out = mlx5_vzalloc(outlen);
	if (!out)
		return -ENOMEM;

	in.hdr.opcode = cpu_to_be16(MLX5_CMD_OP_MANAGE_PAGES);
	in.hdr.opmod = cpu_to_be16(MLX5_PAGES_TAKE);
	in.func_id = cpu_to_be16(func_id);
	in.num_entries = cpu_to_be32(npages);
	mlx5_core_dbg(dev, "npages %d, outlen %d\n", npages, outlen);
	err = mlx5_cmd_exec(dev, &in, sizeof(in), out, outlen);
	if (err) {
		mlx5_core_err(dev, "failed recliaming pages\n");
		goto out_free;
	}
	dev->priv.fw_pages -= npages;

	if (out->hdr.status) {
		err = mlx5_cmd_status_to_err(&out->hdr);
		goto out_free;
	}

	num_claimed = be32_to_cpu(out->num_entries);
	if (nclaimed)
		*nclaimed = num_claimed;

	for (i = 0; i < num_claimed; i++) {
		addr = be64_to_cpu(out->pas[i]);
		page = remove_page(dev, addr);
		if (!page) {
			mlx5_core_warn(dev, "FW reported unknown DMA address 0x%llx\n", addr);
		} else {
			dma_unmap_page(&dev->pdev->dev, addr, PAGE_SIZE, DMA_BIDIRECTIONAL);
			__free_page(page);
		}
	}

out_free:
	mlx5_vfree(out);
	return err;
}

static void pages_work_handler(struct work_struct *work)
{
	struct mlx5_pages_req *req = container_of(work, struct mlx5_pages_req, work);
	struct mlx5_core_dev *dev = req->dev;
	int err = 0;

	if (req->npages < 0)
		err = reclaim_pages(dev, req->func_id, -1 * req->npages, NULL);
	else if (req->npages > 0)
		err = give_pages(dev, req->func_id, req->npages, 1);

	if (err)
		mlx5_core_warn(dev, "%s fail %d\n", req->npages < 0 ?
			       "reclaim" : "give", err);

	kfree(req);
}

void mlx5_core_req_pages_handler(struct mlx5_core_dev *dev, u16 func_id,
				 s32 npages)
{
	struct mlx5_pages_req *req;

	req = kzalloc(sizeof(*req), GFP_ATOMIC);
	if (!req) {
		mlx5_core_warn(dev, "failed to allocate pages request\n");
		return;
	}

	req->dev = dev;
	req->func_id = func_id;
	req->npages = npages;
	INIT_WORK(&req->work, pages_work_handler);
	queue_work(dev->priv.pg_wq, &req->work);
}

int mlx5_satisfy_startup_pages(struct mlx5_core_dev *dev, int boot)
{
<<<<<<< HEAD
	u16 uninitialized_var(boot_pages);
	s16 uninitialized_var(init_pages);
=======
>>>>>>> 0f7dd1aa
	u16 uninitialized_var(func_id);
	s32 uninitialized_var(npages);
	int err;

<<<<<<< HEAD
	err = mlx5_cmd_query_pages(dev, &func_id, NULL, &init_pages,
				   &boot_pages);
	if (err)
		return err;


	mlx5_core_dbg(dev, "requested %d init pages and %d boot pages for func_id 0x%x\n",
		      init_pages, boot_pages, func_id);
	return give_pages(dev, func_id, boot ? boot_pages : init_pages, 0);
=======
	err = mlx5_cmd_query_pages(dev, &func_id, &npages, boot);
	if (err)
		return err;

	mlx5_core_dbg(dev, "requested %d %s pages for func_id 0x%x\n",
		      npages, boot ? "boot" : "init", func_id);

	return give_pages(dev, func_id, npages, 0);
>>>>>>> 0f7dd1aa
}

static int optimal_reclaimed_pages(void)
{
	struct mlx5_cmd_prot_block *block;
	struct mlx5_cmd_layout *lay;
	int ret;

	ret = (sizeof(lay->in) + sizeof(block->data) -
	       sizeof(struct mlx5_manage_pages_outbox)) / 8;

	return ret;
}

int mlx5_reclaim_startup_pages(struct mlx5_core_dev *dev)
{
	unsigned long end = jiffies + msecs_to_jiffies(5000);
	struct fw_page *fwp;
	struct rb_node *p;
	int err;

	do {
		p = rb_first(&dev->priv.page_root);
		if (p) {
			fwp = rb_entry(p, struct fw_page, rb_node);
			err = reclaim_pages(dev, fwp->func_id, optimal_reclaimed_pages(), NULL);
			if (err) {
				mlx5_core_warn(dev, "failed reclaiming pages (%d)\n", err);
				return err;
			}
		}
		if (time_after(jiffies, end)) {
			mlx5_core_warn(dev, "FW did not return all pages. giving up...\n");
			break;
		}
	} while (p);

	return 0;
}

void mlx5_pagealloc_init(struct mlx5_core_dev *dev)
{
	dev->priv.page_root = RB_ROOT;
}

void mlx5_pagealloc_cleanup(struct mlx5_core_dev *dev)
{
	/* nothing */
}

int mlx5_pagealloc_start(struct mlx5_core_dev *dev)
{
	dev->priv.pg_wq = create_singlethread_workqueue("mlx5_page_allocator");
	if (!dev->priv.pg_wq)
		return -ENOMEM;

	return 0;
}

void mlx5_pagealloc_stop(struct mlx5_core_dev *dev)
{
	destroy_workqueue(dev->priv.pg_wq);
}<|MERGE_RESOLUTION|>--- conflicted
+++ resolved
@@ -70,11 +70,7 @@
 
 struct mlx5_query_pages_outbox {
 	struct mlx5_outbox_hdr	hdr;
-<<<<<<< HEAD
-	__be16			num_boot_pages;
-=======
 	__be16			rsvd;
->>>>>>> 0f7dd1aa
 	__be16			func_id;
 	__be32			num_pages;
 };
@@ -152,11 +148,7 @@
 }
 
 static int mlx5_cmd_query_pages(struct mlx5_core_dev *dev, u16 *func_id,
-<<<<<<< HEAD
-				s16 *pages, s16 *init_pages, u16 *boot_pages)
-=======
 				s32 *npages, int boot)
->>>>>>> 0f7dd1aa
 {
 	struct mlx5_query_pages_inbox	in;
 	struct mlx5_query_pages_outbox	out;
@@ -174,19 +166,7 @@
 	if (out.hdr.status)
 		return mlx5_cmd_status_to_err(&out.hdr);
 
-<<<<<<< HEAD
-	if (pages)
-		*pages = be16_to_cpu(out.num_pages);
-
-	if (init_pages)
-		*init_pages = be16_to_cpu(out.init_pages);
-
-	if (boot_pages)
-		*boot_pages = be16_to_cpu(out.num_boot_pages);
-
-=======
 	*npages = be32_to_cpu(out.num_pages);
->>>>>>> 0f7dd1aa
 	*func_id = be16_to_cpu(out.func_id);
 
 	return err;
@@ -380,26 +360,10 @@
 
 int mlx5_satisfy_startup_pages(struct mlx5_core_dev *dev, int boot)
 {
-<<<<<<< HEAD
-	u16 uninitialized_var(boot_pages);
-	s16 uninitialized_var(init_pages);
-=======
->>>>>>> 0f7dd1aa
 	u16 uninitialized_var(func_id);
 	s32 uninitialized_var(npages);
 	int err;
 
-<<<<<<< HEAD
-	err = mlx5_cmd_query_pages(dev, &func_id, NULL, &init_pages,
-				   &boot_pages);
-	if (err)
-		return err;
-
-
-	mlx5_core_dbg(dev, "requested %d init pages and %d boot pages for func_id 0x%x\n",
-		      init_pages, boot_pages, func_id);
-	return give_pages(dev, func_id, boot ? boot_pages : init_pages, 0);
-=======
 	err = mlx5_cmd_query_pages(dev, &func_id, &npages, boot);
 	if (err)
 		return err;
@@ -408,7 +372,6 @@
 		      npages, boot ? "boot" : "init", func_id);
 
 	return give_pages(dev, func_id, npages, 0);
->>>>>>> 0f7dd1aa
 }
 
 static int optimal_reclaimed_pages(void)
