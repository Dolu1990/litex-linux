--- conflicted
+++ resolved
@@ -83,11 +83,8 @@
 	struct delayed_work nh_grp_activity_dw;
 	struct list_head nh_res_grp_list;
 	bool inc_parsing_depth;
-<<<<<<< HEAD
-=======
 	refcount_t num_groups;
 	u32 adj_trap_index;
->>>>>>> df0cc57e
 };
 
 struct mlxsw_sp_fib_entry_priv {
