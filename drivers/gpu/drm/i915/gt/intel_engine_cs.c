--- conflicted
+++ resolved
@@ -200,17 +200,10 @@
 			 * out in the wash.
 			 */
 			cxt_size = intel_uncore_read(uncore, CXT_SIZE) + 1;
-<<<<<<< HEAD
-			DRM_DEBUG_DRIVER("gen%d CXT_SIZE = %d bytes [0x%08x]\n",
-					 INTEL_GEN(gt->i915),
-					 cxt_size * 64,
-					 cxt_size - 1);
-=======
 			drm_dbg(&gt->i915->drm,
 				"gen%d CXT_SIZE = %d bytes [0x%08x]\n",
 				INTEL_GEN(gt->i915), cxt_size * 64,
 				cxt_size - 1);
->>>>>>> 04d5ce62
 			return round_up(cxt_size * 64, PAGE_SIZE);
 		case 3:
 		case 2:
@@ -330,13 +323,10 @@
 	engine->props.timeslice_duration_ms =
 		CONFIG_DRM_I915_TIMESLICE_DURATION;
 
-<<<<<<< HEAD
-=======
 	/* Override to uninterruptible for OpenCL workloads. */
 	if (INTEL_GEN(i915) == 12 && engine->class == RENDER_CLASS)
 		engine->props.preempt_timeout_ms = 0;
 
->>>>>>> 04d5ce62
 	engine->context_size = intel_engine_context_size(gt, engine->class);
 	if (WARN_ON(engine->context_size > BIT(20)))
 		engine->context_size = 0;
@@ -357,11 +347,7 @@
 	gt->engine_class[info->class][info->instance] = engine;
 	gt->engine[id] = engine;
 
-<<<<<<< HEAD
-	gt->i915->engine[id] = engine;
-=======
 	i915->engine[id] = engine;
->>>>>>> 04d5ce62
 
 	return 0;
 }
@@ -414,10 +400,6 @@
 	struct intel_engine_cs *engine;
 	enum intel_engine_id id;
 
-<<<<<<< HEAD
-	/* Decouple the backend; but keep the layout for late GPU resets */
-	for_each_engine(engine, gt, id) {
-=======
 	/*
 	 * Before we release the resources held by engine, we must be certain
 	 * that the HW is no longer accessing them -- having the GPU scribble
@@ -436,7 +418,6 @@
 		intel_wakeref_wait_for_idle(&engine->wakeref);
 		GEM_BUG_ON(intel_engine_pm_is_awake(engine));
 
->>>>>>> 04d5ce62
 		if (!engine->release)
 			continue;
 
@@ -768,12 +749,6 @@
 
 	engine->set_default_submission(engine);
 
-	ret = measure_breadcrumb_dw(engine);
-	if (ret < 0)
-		return ret;
-
-	engine->emit_fini_breadcrumb_dw = ret;
-
 	/*
 	 * We may need to do things with the shrinker which
 	 * require us to immediately switch back to the default
@@ -786,55 +761,18 @@
 	if (IS_ERR(ce))
 		return PTR_ERR(ce);
 
-<<<<<<< HEAD
-	engine->kernel_context = ce;
-
-	return 0;
-}
-
-int intel_engines_init(struct intel_gt *gt)
-{
-	int (*setup)(struct intel_engine_cs *engine);
-	struct intel_engine_cs *engine;
-	enum intel_engine_id id;
-	int err;
-=======
 	ret = measure_breadcrumb_dw(ce);
 	if (ret < 0)
 		goto err_context;
 
 	engine->emit_fini_breadcrumb_dw = ret;
 	engine->kernel_context = ce;
->>>>>>> 04d5ce62
-
-	if (HAS_EXECLISTS(gt->i915))
-		setup = intel_execlists_submission_setup;
-	else
-		setup = intel_ring_submission_setup;
-
-<<<<<<< HEAD
-	for_each_engine(engine, gt, id) {
-		err = engine_setup_common(engine);
-		if (err)
-			return err;
-
-		err = setup(engine);
-		if (err)
-			return err;
-
-		err = engine_init_common(engine);
-		if (err)
-			return err;
-
-		intel_engine_add_user(engine);
-	}
 
 	return 0;
-=======
+
 err_context:
 	intel_context_put(ce);
 	return ret;
->>>>>>> 04d5ce62
 }
 
 int intel_engines_init(struct intel_gt *gt)
