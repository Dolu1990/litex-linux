// SPDX-License-Identifier: GPL-2.0-only
/*
 * Copyright (C) 2015 Broadcom
 * Copyright (c) 2014 The Linux Foundation. All rights reserved.
 * Copyright (C) 2013 Red Hat
 * Author: Rob Clark <robdclark@gmail.com>
 */

/**
 * DOC: VC4 Falcon HDMI module
 *
 * The HDMI core has a state machine and a PHY.  On BCM2835, most of
 * the unit operates off of the HSM clock from CPRMAN.  It also
 * internally uses the PLLH_PIX clock for the PHY.
 *
 * HDMI infoframes are kept within a small packet ram, where each
 * packet can be individually enabled for including in a frame.
 *
 * HDMI audio is implemented entirely within the HDMI IP block.  A
 * register in the HDMI encoder takes SPDIF frames from the DMA engine
 * and transfers them over an internal MAI (multi-channel audio
 * interconnect) bus to the encoder side for insertion into the video
 * blank regions.
 *
 * The driver's HDMI encoder does not yet support power management.
 * The HDMI encoder's power domain and the HSM/pixel clocks are kept
 * continuously running, and only the HDMI logic and packet ram are
 * powered off/on at disable/enable time.
 *
 * The driver does not yet support CEC control, though the HDMI
 * encoder block has CEC support.
 */

#include <drm/drm_atomic_helper.h>
#include <drm/drm_edid.h>
#include <drm/drm_probe_helper.h>
#include <drm/drm_simple_kms_helper.h>
#include <drm/drm_scdc_helper.h>
#include <linux/clk.h>
#include <linux/component.h>
#include <linux/i2c.h>
#include <linux/of_address.h>
#include <linux/of_gpio.h>
#include <linux/of_platform.h>
#include <linux/pm_runtime.h>
#include <linux/rational.h>
#include <linux/reset.h>
#include <sound/dmaengine_pcm.h>
#include <sound/pcm_drm_eld.h>
#include <sound/pcm_params.h>
#include <sound/soc.h>
#include "media/cec.h"
#include "vc4_drv.h"
#include "vc4_hdmi.h"
#include "vc4_hdmi_regs.h"
#include "vc4_regs.h"

#define VC5_HDMI_HORZA_HFP_SHIFT		16
#define VC5_HDMI_HORZA_HFP_MASK			VC4_MASK(28, 16)
#define VC5_HDMI_HORZA_VPOS			BIT(15)
#define VC5_HDMI_HORZA_HPOS			BIT(14)
#define VC5_HDMI_HORZA_HAP_SHIFT		0
#define VC5_HDMI_HORZA_HAP_MASK			VC4_MASK(13, 0)

#define VC5_HDMI_HORZB_HBP_SHIFT		16
#define VC5_HDMI_HORZB_HBP_MASK			VC4_MASK(26, 16)
#define VC5_HDMI_HORZB_HSP_SHIFT		0
#define VC5_HDMI_HORZB_HSP_MASK			VC4_MASK(10, 0)

#define VC5_HDMI_VERTA_VSP_SHIFT		24
#define VC5_HDMI_VERTA_VSP_MASK			VC4_MASK(28, 24)
#define VC5_HDMI_VERTA_VFP_SHIFT		16
#define VC5_HDMI_VERTA_VFP_MASK			VC4_MASK(22, 16)
#define VC5_HDMI_VERTA_VAL_SHIFT		0
#define VC5_HDMI_VERTA_VAL_MASK			VC4_MASK(12, 0)

#define VC5_HDMI_VERTB_VSPO_SHIFT		16
#define VC5_HDMI_VERTB_VSPO_MASK		VC4_MASK(29, 16)

#define VC5_HDMI_SCRAMBLER_CTL_ENABLE		BIT(0)

#define VC5_HDMI_DEEP_COLOR_CONFIG_1_INIT_PACK_PHASE_SHIFT	8
#define VC5_HDMI_DEEP_COLOR_CONFIG_1_INIT_PACK_PHASE_MASK	VC4_MASK(10, 8)

#define VC5_HDMI_DEEP_COLOR_CONFIG_1_COLOR_DEPTH_SHIFT		0
#define VC5_HDMI_DEEP_COLOR_CONFIG_1_COLOR_DEPTH_MASK		VC4_MASK(3, 0)

#define VC5_HDMI_GCP_CONFIG_GCP_ENABLE		BIT(31)

#define VC5_HDMI_GCP_WORD_1_GCP_SUBPACKET_BYTE_1_SHIFT	8
#define VC5_HDMI_GCP_WORD_1_GCP_SUBPACKET_BYTE_1_MASK	VC4_MASK(15, 8)

# define VC4_HD_M_SW_RST			BIT(2)
# define VC4_HD_M_ENABLE			BIT(0)

#define CEC_CLOCK_FREQ 40000

#define HDMI_14_MAX_TMDS_CLK   (340 * 1000 * 1000)

static bool vc4_hdmi_mode_needs_scrambling(const struct drm_display_mode *mode)
{
	return (mode->clock * 1000) > HDMI_14_MAX_TMDS_CLK;
}

static int vc4_hdmi_debugfs_regs(struct seq_file *m, void *unused)
{
	struct drm_info_node *node = (struct drm_info_node *)m->private;
	struct vc4_hdmi *vc4_hdmi = node->info_ent->data;
	struct drm_printer p = drm_seq_file_printer(m);

	drm_print_regset32(&p, &vc4_hdmi->hdmi_regset);
	drm_print_regset32(&p, &vc4_hdmi->hd_regset);

	return 0;
}

static void vc4_hdmi_reset(struct vc4_hdmi *vc4_hdmi)
{
	HDMI_WRITE(HDMI_M_CTL, VC4_HD_M_SW_RST);
	udelay(1);
	HDMI_WRITE(HDMI_M_CTL, 0);

	HDMI_WRITE(HDMI_M_CTL, VC4_HD_M_ENABLE);

	HDMI_WRITE(HDMI_SW_RESET_CONTROL,
		   VC4_HDMI_SW_RESET_HDMI |
		   VC4_HDMI_SW_RESET_FORMAT_DETECT);

	HDMI_WRITE(HDMI_SW_RESET_CONTROL, 0);
}

static void vc5_hdmi_reset(struct vc4_hdmi *vc4_hdmi)
{
	reset_control_reset(vc4_hdmi->reset);

	HDMI_WRITE(HDMI_DVP_CTL, 0);

	HDMI_WRITE(HDMI_CLOCK_STOP,
		   HDMI_READ(HDMI_CLOCK_STOP) | VC4_DVP_HT_CLOCK_STOP_PIXEL);
}

#ifdef CONFIG_DRM_VC4_HDMI_CEC
static void vc4_hdmi_cec_update_clk_div(struct vc4_hdmi *vc4_hdmi)
{
	u16 clk_cnt;
	u32 value;

	value = HDMI_READ(HDMI_CEC_CNTRL_1);
	value &= ~VC4_HDMI_CEC_DIV_CLK_CNT_MASK;

	/*
	 * Set the clock divider: the hsm_clock rate and this divider
	 * setting will give a 40 kHz CEC clock.
	 */
	clk_cnt = clk_get_rate(vc4_hdmi->cec_clock) / CEC_CLOCK_FREQ;
	value |= clk_cnt << VC4_HDMI_CEC_DIV_CLK_CNT_SHIFT;
	HDMI_WRITE(HDMI_CEC_CNTRL_1, value);
}
#else
static void vc4_hdmi_cec_update_clk_div(struct vc4_hdmi *vc4_hdmi) {}
#endif

static enum drm_connector_status
vc4_hdmi_connector_detect(struct drm_connector *connector, bool force)
{
	struct vc4_hdmi *vc4_hdmi = connector_to_vc4_hdmi(connector);
	bool connected = false;

<<<<<<< HEAD
	WARN_ON(pm_runtime_resume_and_get(&vc4_hdmi->pdev->dev));

	if (vc4_hdmi->hpd_gpio) {
		if (gpio_get_value_cansleep(vc4_hdmi->hpd_gpio) ^
		    vc4_hdmi->hpd_active_low)
			connected = true;
=======
	if (vc4_hdmi->hpd_gpio &&
	    gpiod_get_value_cansleep(vc4_hdmi->hpd_gpio)) {
		connected = true;
>>>>>>> 8a02ea42
	} else if (drm_probe_ddc(vc4_hdmi->ddc)) {
		connected = true;
	} else if (HDMI_READ(HDMI_HOTPLUG) & VC4_HDMI_HOTPLUG_CONNECTED) {
		connected = true;
	}

	if (connected) {
		if (connector->status != connector_status_connected) {
			struct edid *edid = drm_get_edid(connector, vc4_hdmi->ddc);

			if (edid) {
				cec_s_phys_addr_from_edid(vc4_hdmi->cec_adap, edid);
				vc4_hdmi->encoder.hdmi_monitor = drm_detect_hdmi_monitor(edid);
				kfree(edid);
			}
		}

		pm_runtime_put(&vc4_hdmi->pdev->dev);
		return connector_status_connected;
	}

	cec_phys_addr_invalidate(vc4_hdmi->cec_adap);
	pm_runtime_put(&vc4_hdmi->pdev->dev);
	return connector_status_disconnected;
}

static void vc4_hdmi_connector_destroy(struct drm_connector *connector)
{
	drm_connector_unregister(connector);
	drm_connector_cleanup(connector);
}

static int vc4_hdmi_connector_get_modes(struct drm_connector *connector)
{
	struct vc4_hdmi *vc4_hdmi = connector_to_vc4_hdmi(connector);
	struct vc4_hdmi_encoder *vc4_encoder = &vc4_hdmi->encoder;
	int ret = 0;
	struct edid *edid;

	edid = drm_get_edid(connector, vc4_hdmi->ddc);
	cec_s_phys_addr_from_edid(vc4_hdmi->cec_adap, edid);
	if (!edid)
		return -ENODEV;

	vc4_encoder->hdmi_monitor = drm_detect_hdmi_monitor(edid);

	drm_connector_update_edid_property(connector, edid);
	ret = drm_add_edid_modes(connector, edid);
	kfree(edid);

	if (vc4_hdmi->disable_4kp60) {
		struct drm_device *drm = connector->dev;
		struct drm_display_mode *mode;

		list_for_each_entry(mode, &connector->probed_modes, head) {
			if (vc4_hdmi_mode_needs_scrambling(mode)) {
				drm_warn_once(drm, "The core clock cannot reach frequencies high enough to support 4k @ 60Hz.");
				drm_warn_once(drm, "Please change your config.txt file to add hdmi_enable_4kp60.");
			}
		}
	}

	return ret;
}

static int vc4_hdmi_connector_atomic_check(struct drm_connector *connector,
					   struct drm_atomic_state *state)
{
	struct drm_connector_state *old_state =
		drm_atomic_get_old_connector_state(state, connector);
	struct drm_connector_state *new_state =
		drm_atomic_get_new_connector_state(state, connector);
	struct drm_crtc *crtc = new_state->crtc;

	if (!crtc)
		return 0;

	if (old_state->colorspace != new_state->colorspace ||
	    !drm_connector_atomic_hdr_metadata_equal(old_state, new_state)) {
		struct drm_crtc_state *crtc_state;

		crtc_state = drm_atomic_get_crtc_state(state, crtc);
		if (IS_ERR(crtc_state))
			return PTR_ERR(crtc_state);

		crtc_state->mode_changed = true;
	}

	return 0;
}

static void vc4_hdmi_connector_reset(struct drm_connector *connector)
{
	struct vc4_hdmi_connector_state *old_state =
		conn_state_to_vc4_hdmi_conn_state(connector->state);
	struct vc4_hdmi_connector_state *new_state =
		kzalloc(sizeof(*new_state), GFP_KERNEL);

	if (connector->state)
		__drm_atomic_helper_connector_destroy_state(connector->state);

	kfree(old_state);
	__drm_atomic_helper_connector_reset(connector, &new_state->base);

	if (!new_state)
		return;

	new_state->base.max_bpc = 8;
	new_state->base.max_requested_bpc = 8;
	drm_atomic_helper_connector_tv_reset(connector);
}

static struct drm_connector_state *
vc4_hdmi_connector_duplicate_state(struct drm_connector *connector)
{
	struct drm_connector_state *conn_state = connector->state;
	struct vc4_hdmi_connector_state *vc4_state = conn_state_to_vc4_hdmi_conn_state(conn_state);
	struct vc4_hdmi_connector_state *new_state;

	new_state = kzalloc(sizeof(*new_state), GFP_KERNEL);
	if (!new_state)
		return NULL;

	new_state->pixel_rate = vc4_state->pixel_rate;
	__drm_atomic_helper_connector_duplicate_state(connector, &new_state->base);

	return &new_state->base;
}

static const struct drm_connector_funcs vc4_hdmi_connector_funcs = {
	.detect = vc4_hdmi_connector_detect,
	.fill_modes = drm_helper_probe_single_connector_modes,
	.destroy = vc4_hdmi_connector_destroy,
	.reset = vc4_hdmi_connector_reset,
	.atomic_duplicate_state = vc4_hdmi_connector_duplicate_state,
	.atomic_destroy_state = drm_atomic_helper_connector_destroy_state,
};

static const struct drm_connector_helper_funcs vc4_hdmi_connector_helper_funcs = {
	.get_modes = vc4_hdmi_connector_get_modes,
	.atomic_check = vc4_hdmi_connector_atomic_check,
};

static int vc4_hdmi_connector_init(struct drm_device *dev,
				   struct vc4_hdmi *vc4_hdmi)
{
	struct drm_connector *connector = &vc4_hdmi->connector;
	struct drm_encoder *encoder = &vc4_hdmi->encoder.base.base;
	int ret;

	drm_connector_init_with_ddc(dev, connector,
				    &vc4_hdmi_connector_funcs,
				    DRM_MODE_CONNECTOR_HDMIA,
				    vc4_hdmi->ddc);
	drm_connector_helper_add(connector, &vc4_hdmi_connector_helper_funcs);

	/*
	 * Some of the properties below require access to state, like bpc.
	 * Allocate some default initial connector state with our reset helper.
	 */
	if (connector->funcs->reset)
		connector->funcs->reset(connector);

	/* Create and attach TV margin props to this connector. */
	ret = drm_mode_create_tv_margin_properties(dev);
	if (ret)
		return ret;

	ret = drm_mode_create_hdmi_colorspace_property(connector);
	if (ret)
		return ret;

	drm_connector_attach_colorspace_property(connector);
	drm_connector_attach_tv_margin_properties(connector);
	drm_connector_attach_max_bpc_property(connector, 8, 12);

	connector->polled = (DRM_CONNECTOR_POLL_CONNECT |
			     DRM_CONNECTOR_POLL_DISCONNECT);

	connector->interlace_allowed = 1;
	connector->doublescan_allowed = 0;

	if (vc4_hdmi->variant->supports_hdr)
		drm_connector_attach_hdr_output_metadata_property(connector);

	drm_connector_attach_encoder(connector, encoder);

	return 0;
}

static int vc4_hdmi_stop_packet(struct drm_encoder *encoder,
				enum hdmi_infoframe_type type,
				bool poll)
{
	struct vc4_hdmi *vc4_hdmi = encoder_to_vc4_hdmi(encoder);
	u32 packet_id = type - 0x80;

	HDMI_WRITE(HDMI_RAM_PACKET_CONFIG,
		   HDMI_READ(HDMI_RAM_PACKET_CONFIG) & ~BIT(packet_id));

	if (!poll)
		return 0;

	return wait_for(!(HDMI_READ(HDMI_RAM_PACKET_STATUS) &
			  BIT(packet_id)), 100);
}

static void vc4_hdmi_write_infoframe(struct drm_encoder *encoder,
				     union hdmi_infoframe *frame)
{
	struct vc4_hdmi *vc4_hdmi = encoder_to_vc4_hdmi(encoder);
	u32 packet_id = frame->any.type - 0x80;
	const struct vc4_hdmi_register *ram_packet_start =
		&vc4_hdmi->variant->registers[HDMI_RAM_PACKET_START];
	u32 packet_reg = ram_packet_start->offset + VC4_HDMI_PACKET_STRIDE * packet_id;
	void __iomem *base = __vc4_hdmi_get_field_base(vc4_hdmi,
						       ram_packet_start->reg);
	uint8_t buffer[VC4_HDMI_PACKET_STRIDE];
	ssize_t len, i;
	int ret;

	WARN_ONCE(!(HDMI_READ(HDMI_RAM_PACKET_CONFIG) &
		    VC4_HDMI_RAM_PACKET_ENABLE),
		  "Packet RAM has to be on to store the packet.");

	len = hdmi_infoframe_pack(frame, buffer, sizeof(buffer));
	if (len < 0)
		return;

	ret = vc4_hdmi_stop_packet(encoder, frame->any.type, true);
	if (ret) {
		DRM_ERROR("Failed to wait for infoframe to go idle: %d\n", ret);
		return;
	}

	for (i = 0; i < len; i += 7) {
		writel(buffer[i + 0] << 0 |
		       buffer[i + 1] << 8 |
		       buffer[i + 2] << 16,
		       base + packet_reg);
		packet_reg += 4;

		writel(buffer[i + 3] << 0 |
		       buffer[i + 4] << 8 |
		       buffer[i + 5] << 16 |
		       buffer[i + 6] << 24,
		       base + packet_reg);
		packet_reg += 4;
	}

	HDMI_WRITE(HDMI_RAM_PACKET_CONFIG,
		   HDMI_READ(HDMI_RAM_PACKET_CONFIG) | BIT(packet_id));
	ret = wait_for((HDMI_READ(HDMI_RAM_PACKET_STATUS) &
			BIT(packet_id)), 100);
	if (ret)
		DRM_ERROR("Failed to wait for infoframe to start: %d\n", ret);
}

static void vc4_hdmi_set_avi_infoframe(struct drm_encoder *encoder)
{
	struct vc4_hdmi *vc4_hdmi = encoder_to_vc4_hdmi(encoder);
	struct vc4_hdmi_encoder *vc4_encoder = to_vc4_hdmi_encoder(encoder);
	struct drm_connector *connector = &vc4_hdmi->connector;
	struct drm_connector_state *cstate = connector->state;
	struct drm_crtc *crtc = encoder->crtc;
	const struct drm_display_mode *mode = &crtc->state->adjusted_mode;
	union hdmi_infoframe frame;
	int ret;

	ret = drm_hdmi_avi_infoframe_from_display_mode(&frame.avi,
						       connector, mode);
	if (ret < 0) {
		DRM_ERROR("couldn't fill AVI infoframe\n");
		return;
	}

	drm_hdmi_avi_infoframe_quant_range(&frame.avi,
					   connector, mode,
					   vc4_encoder->limited_rgb_range ?
					   HDMI_QUANTIZATION_RANGE_LIMITED :
					   HDMI_QUANTIZATION_RANGE_FULL);
	drm_hdmi_avi_infoframe_colorspace(&frame.avi, cstate);
	drm_hdmi_avi_infoframe_bars(&frame.avi, cstate);

	vc4_hdmi_write_infoframe(encoder, &frame);
}

static void vc4_hdmi_set_spd_infoframe(struct drm_encoder *encoder)
{
	union hdmi_infoframe frame;
	int ret;

	ret = hdmi_spd_infoframe_init(&frame.spd, "Broadcom", "Videocore");
	if (ret < 0) {
		DRM_ERROR("couldn't fill SPD infoframe\n");
		return;
	}

	frame.spd.sdi = HDMI_SPD_SDI_PC;

	vc4_hdmi_write_infoframe(encoder, &frame);
}

static void vc4_hdmi_set_audio_infoframe(struct drm_encoder *encoder)
{
	struct vc4_hdmi *vc4_hdmi = encoder_to_vc4_hdmi(encoder);
	union hdmi_infoframe frame;

	hdmi_audio_infoframe_init(&frame.audio);

	frame.audio.coding_type = HDMI_AUDIO_CODING_TYPE_STREAM;
	frame.audio.sample_frequency = HDMI_AUDIO_SAMPLE_FREQUENCY_STREAM;
	frame.audio.sample_size = HDMI_AUDIO_SAMPLE_SIZE_STREAM;
	frame.audio.channels = vc4_hdmi->audio.channels;

	vc4_hdmi_write_infoframe(encoder, &frame);
}

static void vc4_hdmi_set_hdr_infoframe(struct drm_encoder *encoder)
{
	struct vc4_hdmi *vc4_hdmi = encoder_to_vc4_hdmi(encoder);
	struct drm_connector *connector = &vc4_hdmi->connector;
	struct drm_connector_state *conn_state = connector->state;
	union hdmi_infoframe frame;

	if (!vc4_hdmi->variant->supports_hdr)
		return;

	if (!conn_state->hdr_output_metadata)
		return;

	if (drm_hdmi_infoframe_set_hdr_metadata(&frame.drm, conn_state))
		return;

	vc4_hdmi_write_infoframe(encoder, &frame);
}

static void vc4_hdmi_set_infoframes(struct drm_encoder *encoder)
{
	struct vc4_hdmi *vc4_hdmi = encoder_to_vc4_hdmi(encoder);

	vc4_hdmi_set_avi_infoframe(encoder);
	vc4_hdmi_set_spd_infoframe(encoder);
	/*
	 * If audio was streaming, then we need to reenabled the audio
	 * infoframe here during encoder_enable.
	 */
	if (vc4_hdmi->audio.streaming)
		vc4_hdmi_set_audio_infoframe(encoder);

	vc4_hdmi_set_hdr_infoframe(encoder);
}

static bool vc4_hdmi_supports_scrambling(struct drm_encoder *encoder,
					 struct drm_display_mode *mode)
{
	struct vc4_hdmi_encoder *vc4_encoder = to_vc4_hdmi_encoder(encoder);
	struct vc4_hdmi *vc4_hdmi = encoder_to_vc4_hdmi(encoder);
	struct drm_display_info *display = &vc4_hdmi->connector.display_info;

	if (!vc4_encoder->hdmi_monitor)
		return false;

	if (!display->hdmi.scdc.supported ||
	    !display->hdmi.scdc.scrambling.supported)
		return false;

	return true;
}

#define SCRAMBLING_POLLING_DELAY_MS	1000

static void vc4_hdmi_enable_scrambling(struct drm_encoder *encoder)
{
	struct drm_display_mode *mode = &encoder->crtc->state->adjusted_mode;
	struct vc4_hdmi *vc4_hdmi = encoder_to_vc4_hdmi(encoder);

	if (!vc4_hdmi_supports_scrambling(encoder, mode))
		return;

	if (!vc4_hdmi_mode_needs_scrambling(mode))
		return;

	drm_scdc_set_high_tmds_clock_ratio(vc4_hdmi->ddc, true);
	drm_scdc_set_scrambling(vc4_hdmi->ddc, true);

	HDMI_WRITE(HDMI_SCRAMBLER_CTL, HDMI_READ(HDMI_SCRAMBLER_CTL) |
		   VC5_HDMI_SCRAMBLER_CTL_ENABLE);

	queue_delayed_work(system_wq, &vc4_hdmi->scrambling_work,
			   msecs_to_jiffies(SCRAMBLING_POLLING_DELAY_MS));
}

static void vc4_hdmi_disable_scrambling(struct drm_encoder *encoder)
{
	struct vc4_hdmi *vc4_hdmi = encoder_to_vc4_hdmi(encoder);
	struct drm_crtc *crtc = encoder->crtc;

	/*
	 * At boot, encoder->crtc will be NULL. Since we don't know the
	 * state of the scrambler and in order to avoid any
	 * inconsistency, let's disable it all the time.
	 */
	if (crtc && !vc4_hdmi_supports_scrambling(encoder, &crtc->mode))
		return;

	if (crtc && !vc4_hdmi_mode_needs_scrambling(&crtc->mode))
		return;

	if (delayed_work_pending(&vc4_hdmi->scrambling_work))
		cancel_delayed_work_sync(&vc4_hdmi->scrambling_work);

	HDMI_WRITE(HDMI_SCRAMBLER_CTL, HDMI_READ(HDMI_SCRAMBLER_CTL) &
		   ~VC5_HDMI_SCRAMBLER_CTL_ENABLE);

	drm_scdc_set_scrambling(vc4_hdmi->ddc, false);
	drm_scdc_set_high_tmds_clock_ratio(vc4_hdmi->ddc, false);
}

static void vc4_hdmi_scrambling_wq(struct work_struct *work)
{
	struct vc4_hdmi *vc4_hdmi = container_of(to_delayed_work(work),
						 struct vc4_hdmi,
						 scrambling_work);

	if (drm_scdc_get_scrambling_status(vc4_hdmi->ddc))
		return;

	drm_scdc_set_high_tmds_clock_ratio(vc4_hdmi->ddc, true);
	drm_scdc_set_scrambling(vc4_hdmi->ddc, true);

	queue_delayed_work(system_wq, &vc4_hdmi->scrambling_work,
			   msecs_to_jiffies(SCRAMBLING_POLLING_DELAY_MS));
}

static void vc4_hdmi_encoder_post_crtc_disable(struct drm_encoder *encoder,
					       struct drm_atomic_state *state)
{
	struct vc4_hdmi *vc4_hdmi = encoder_to_vc4_hdmi(encoder);

	HDMI_WRITE(HDMI_RAM_PACKET_CONFIG, 0);

	HDMI_WRITE(HDMI_VID_CTL, HDMI_READ(HDMI_VID_CTL) |
		   VC4_HD_VID_CTL_CLRRGB | VC4_HD_VID_CTL_CLRSYNC);

	HDMI_WRITE(HDMI_VID_CTL,
		   HDMI_READ(HDMI_VID_CTL) | VC4_HD_VID_CTL_BLANKPIX);

	vc4_hdmi_disable_scrambling(encoder);
}

static void vc4_hdmi_encoder_post_crtc_powerdown(struct drm_encoder *encoder,
						 struct drm_atomic_state *state)
{
	struct vc4_hdmi *vc4_hdmi = encoder_to_vc4_hdmi(encoder);
	int ret;

	if (vc4_hdmi->variant->phy_disable)
		vc4_hdmi->variant->phy_disable(vc4_hdmi);

	HDMI_WRITE(HDMI_VID_CTL,
		   HDMI_READ(HDMI_VID_CTL) & ~VC4_HD_VID_CTL_ENABLE);

	clk_disable_unprepare(vc4_hdmi->pixel_bvb_clock);
	clk_disable_unprepare(vc4_hdmi->pixel_clock);

	ret = pm_runtime_put(&vc4_hdmi->pdev->dev);
	if (ret < 0)
		DRM_ERROR("Failed to release power domain: %d\n", ret);
}

static void vc4_hdmi_encoder_disable(struct drm_encoder *encoder)
{
}

static void vc4_hdmi_csc_setup(struct vc4_hdmi *vc4_hdmi, bool enable)
{
	u32 csc_ctl;

	csc_ctl = VC4_SET_FIELD(VC4_HD_CSC_CTL_ORDER_BGR,
				VC4_HD_CSC_CTL_ORDER);

	if (enable) {
		/* CEA VICs other than #1 requre limited range RGB
		 * output unless overridden by an AVI infoframe.
		 * Apply a colorspace conversion to squash 0-255 down
		 * to 16-235.  The matrix here is:
		 *
		 * [ 0      0      0.8594 16]
		 * [ 0      0.8594 0      16]
		 * [ 0.8594 0      0      16]
		 * [ 0      0      0       1]
		 */
		csc_ctl |= VC4_HD_CSC_CTL_ENABLE;
		csc_ctl |= VC4_HD_CSC_CTL_RGB2YCC;
		csc_ctl |= VC4_SET_FIELD(VC4_HD_CSC_CTL_MODE_CUSTOM,
					 VC4_HD_CSC_CTL_MODE);

		HDMI_WRITE(HDMI_CSC_12_11, (0x000 << 16) | 0x000);
		HDMI_WRITE(HDMI_CSC_14_13, (0x100 << 16) | 0x6e0);
		HDMI_WRITE(HDMI_CSC_22_21, (0x6e0 << 16) | 0x000);
		HDMI_WRITE(HDMI_CSC_24_23, (0x100 << 16) | 0x000);
		HDMI_WRITE(HDMI_CSC_32_31, (0x000 << 16) | 0x6e0);
		HDMI_WRITE(HDMI_CSC_34_33, (0x100 << 16) | 0x000);
	}

	/* The RGB order applies even when CSC is disabled. */
	HDMI_WRITE(HDMI_CSC_CTL, csc_ctl);
}

static void vc5_hdmi_csc_setup(struct vc4_hdmi *vc4_hdmi, bool enable)
{
	u32 csc_ctl;

	csc_ctl = 0x07;	/* RGB_CONVERT_MODE = custom matrix, || USE_RGB_TO_YCBCR */

	if (enable) {
		/* CEA VICs other than #1 requre limited range RGB
		 * output unless overridden by an AVI infoframe.
		 * Apply a colorspace conversion to squash 0-255 down
		 * to 16-235.  The matrix here is:
		 *
		 * [ 0.8594 0      0      16]
		 * [ 0      0.8594 0      16]
		 * [ 0      0      0.8594 16]
		 * [ 0      0      0       1]
		 * Matrix is signed 2p13 fixed point, with signed 9p6 offsets
		 */
		HDMI_WRITE(HDMI_CSC_12_11, (0x0000 << 16) | 0x1b80);
		HDMI_WRITE(HDMI_CSC_14_13, (0x0400 << 16) | 0x0000);
		HDMI_WRITE(HDMI_CSC_22_21, (0x1b80 << 16) | 0x0000);
		HDMI_WRITE(HDMI_CSC_24_23, (0x0400 << 16) | 0x0000);
		HDMI_WRITE(HDMI_CSC_32_31, (0x0000 << 16) | 0x0000);
		HDMI_WRITE(HDMI_CSC_34_33, (0x0400 << 16) | 0x1b80);
	} else {
		/* Still use the matrix for full range, but make it unity.
		 * Matrix is signed 2p13 fixed point, with signed 9p6 offsets
		 */
		HDMI_WRITE(HDMI_CSC_12_11, (0x0000 << 16) | 0x2000);
		HDMI_WRITE(HDMI_CSC_14_13, (0x0000 << 16) | 0x0000);
		HDMI_WRITE(HDMI_CSC_22_21, (0x2000 << 16) | 0x0000);
		HDMI_WRITE(HDMI_CSC_24_23, (0x0000 << 16) | 0x0000);
		HDMI_WRITE(HDMI_CSC_32_31, (0x0000 << 16) | 0x0000);
		HDMI_WRITE(HDMI_CSC_34_33, (0x0000 << 16) | 0x2000);
	}

	HDMI_WRITE(HDMI_CSC_CTL, csc_ctl);
}

static void vc4_hdmi_set_timings(struct vc4_hdmi *vc4_hdmi,
				 struct drm_connector_state *state,
				 struct drm_display_mode *mode)
{
	bool hsync_pos = mode->flags & DRM_MODE_FLAG_PHSYNC;
	bool vsync_pos = mode->flags & DRM_MODE_FLAG_PVSYNC;
	bool interlaced = mode->flags & DRM_MODE_FLAG_INTERLACE;
	u32 pixel_rep = (mode->flags & DRM_MODE_FLAG_DBLCLK) ? 2 : 1;
	u32 verta = (VC4_SET_FIELD(mode->crtc_vsync_end - mode->crtc_vsync_start,
				   VC4_HDMI_VERTA_VSP) |
		     VC4_SET_FIELD(mode->crtc_vsync_start - mode->crtc_vdisplay,
				   VC4_HDMI_VERTA_VFP) |
		     VC4_SET_FIELD(mode->crtc_vdisplay, VC4_HDMI_VERTA_VAL));
	u32 vertb = (VC4_SET_FIELD(0, VC4_HDMI_VERTB_VSPO) |
		     VC4_SET_FIELD(mode->crtc_vtotal - mode->crtc_vsync_end,
				   VC4_HDMI_VERTB_VBP));
	u32 vertb_even = (VC4_SET_FIELD(0, VC4_HDMI_VERTB_VSPO) |
			  VC4_SET_FIELD(mode->crtc_vtotal -
					mode->crtc_vsync_end -
					interlaced,
					VC4_HDMI_VERTB_VBP));

	HDMI_WRITE(HDMI_HORZA,
		   (vsync_pos ? VC4_HDMI_HORZA_VPOS : 0) |
		   (hsync_pos ? VC4_HDMI_HORZA_HPOS : 0) |
		   VC4_SET_FIELD(mode->hdisplay * pixel_rep,
				 VC4_HDMI_HORZA_HAP));

	HDMI_WRITE(HDMI_HORZB,
		   VC4_SET_FIELD((mode->htotal -
				  mode->hsync_end) * pixel_rep,
				 VC4_HDMI_HORZB_HBP) |
		   VC4_SET_FIELD((mode->hsync_end -
				  mode->hsync_start) * pixel_rep,
				 VC4_HDMI_HORZB_HSP) |
		   VC4_SET_FIELD((mode->hsync_start -
				  mode->hdisplay) * pixel_rep,
				 VC4_HDMI_HORZB_HFP));

	HDMI_WRITE(HDMI_VERTA0, verta);
	HDMI_WRITE(HDMI_VERTA1, verta);

	HDMI_WRITE(HDMI_VERTB0, vertb_even);
	HDMI_WRITE(HDMI_VERTB1, vertb);
}

static void vc5_hdmi_set_timings(struct vc4_hdmi *vc4_hdmi,
				 struct drm_connector_state *state,
				 struct drm_display_mode *mode)
{
	bool hsync_pos = mode->flags & DRM_MODE_FLAG_PHSYNC;
	bool vsync_pos = mode->flags & DRM_MODE_FLAG_PVSYNC;
	bool interlaced = mode->flags & DRM_MODE_FLAG_INTERLACE;
	u32 pixel_rep = (mode->flags & DRM_MODE_FLAG_DBLCLK) ? 2 : 1;
	u32 verta = (VC4_SET_FIELD(mode->crtc_vsync_end - mode->crtc_vsync_start,
				   VC5_HDMI_VERTA_VSP) |
		     VC4_SET_FIELD(mode->crtc_vsync_start - mode->crtc_vdisplay,
				   VC5_HDMI_VERTA_VFP) |
		     VC4_SET_FIELD(mode->crtc_vdisplay, VC5_HDMI_VERTA_VAL));
	u32 vertb = (VC4_SET_FIELD(0, VC5_HDMI_VERTB_VSPO) |
		     VC4_SET_FIELD(mode->crtc_vtotal - mode->crtc_vsync_end,
				   VC4_HDMI_VERTB_VBP));
	u32 vertb_even = (VC4_SET_FIELD(0, VC5_HDMI_VERTB_VSPO) |
			  VC4_SET_FIELD(mode->crtc_vtotal -
					mode->crtc_vsync_end -
					interlaced,
					VC4_HDMI_VERTB_VBP));
	unsigned char gcp;
	bool gcp_en;
	u32 reg;

	HDMI_WRITE(HDMI_VEC_INTERFACE_XBAR, 0x354021);
	HDMI_WRITE(HDMI_HORZA,
		   (vsync_pos ? VC5_HDMI_HORZA_VPOS : 0) |
		   (hsync_pos ? VC5_HDMI_HORZA_HPOS : 0) |
		   VC4_SET_FIELD(mode->hdisplay * pixel_rep,
				 VC5_HDMI_HORZA_HAP) |
		   VC4_SET_FIELD((mode->hsync_start -
				  mode->hdisplay) * pixel_rep,
				 VC5_HDMI_HORZA_HFP));

	HDMI_WRITE(HDMI_HORZB,
		   VC4_SET_FIELD((mode->htotal -
				  mode->hsync_end) * pixel_rep,
				 VC5_HDMI_HORZB_HBP) |
		   VC4_SET_FIELD((mode->hsync_end -
				  mode->hsync_start) * pixel_rep,
				 VC5_HDMI_HORZB_HSP));

	HDMI_WRITE(HDMI_VERTA0, verta);
	HDMI_WRITE(HDMI_VERTA1, verta);

	HDMI_WRITE(HDMI_VERTB0, vertb_even);
	HDMI_WRITE(HDMI_VERTB1, vertb);

	switch (state->max_bpc) {
	case 12:
		gcp = 6;
		gcp_en = true;
		break;
	case 10:
		gcp = 5;
		gcp_en = true;
		break;
	case 8:
	default:
		gcp = 4;
		gcp_en = false;
		break;
	}

	reg = HDMI_READ(HDMI_DEEP_COLOR_CONFIG_1);
	reg &= ~(VC5_HDMI_DEEP_COLOR_CONFIG_1_INIT_PACK_PHASE_MASK |
		 VC5_HDMI_DEEP_COLOR_CONFIG_1_COLOR_DEPTH_MASK);
	reg |= VC4_SET_FIELD(2, VC5_HDMI_DEEP_COLOR_CONFIG_1_INIT_PACK_PHASE) |
	       VC4_SET_FIELD(gcp, VC5_HDMI_DEEP_COLOR_CONFIG_1_COLOR_DEPTH);
	HDMI_WRITE(HDMI_DEEP_COLOR_CONFIG_1, reg);

	reg = HDMI_READ(HDMI_GCP_WORD_1);
	reg &= ~VC5_HDMI_GCP_WORD_1_GCP_SUBPACKET_BYTE_1_MASK;
	reg |= VC4_SET_FIELD(gcp, VC5_HDMI_GCP_WORD_1_GCP_SUBPACKET_BYTE_1);
	HDMI_WRITE(HDMI_GCP_WORD_1, reg);

	reg = HDMI_READ(HDMI_GCP_CONFIG);
	reg &= ~VC5_HDMI_GCP_CONFIG_GCP_ENABLE;
	reg |= gcp_en ? VC5_HDMI_GCP_CONFIG_GCP_ENABLE : 0;
	HDMI_WRITE(HDMI_GCP_CONFIG, reg);

	HDMI_WRITE(HDMI_CLOCK_STOP, 0);
}

static void vc4_hdmi_recenter_fifo(struct vc4_hdmi *vc4_hdmi)
{
	u32 drift;
	int ret;

	drift = HDMI_READ(HDMI_FIFO_CTL);
	drift &= VC4_HDMI_FIFO_VALID_WRITE_MASK;

	HDMI_WRITE(HDMI_FIFO_CTL,
		   drift & ~VC4_HDMI_FIFO_CTL_RECENTER);
	HDMI_WRITE(HDMI_FIFO_CTL,
		   drift | VC4_HDMI_FIFO_CTL_RECENTER);
	usleep_range(1000, 1100);
	HDMI_WRITE(HDMI_FIFO_CTL,
		   drift & ~VC4_HDMI_FIFO_CTL_RECENTER);
	HDMI_WRITE(HDMI_FIFO_CTL,
		   drift | VC4_HDMI_FIFO_CTL_RECENTER);

	ret = wait_for(HDMI_READ(HDMI_FIFO_CTL) &
		       VC4_HDMI_FIFO_CTL_RECENTER_DONE, 1);
	WARN_ONCE(ret, "Timeout waiting for "
		  "VC4_HDMI_FIFO_CTL_RECENTER_DONE");
}

static struct drm_connector_state *
vc4_hdmi_encoder_get_connector_state(struct drm_encoder *encoder,
				     struct drm_atomic_state *state)
{
	struct drm_connector_state *conn_state;
	struct drm_connector *connector;
	unsigned int i;

	for_each_new_connector_in_state(state, connector, conn_state, i) {
		if (conn_state->best_encoder == encoder)
			return conn_state;
	}

	return NULL;
}

static void vc4_hdmi_encoder_pre_crtc_configure(struct drm_encoder *encoder,
						struct drm_atomic_state *state)
{
	struct drm_connector_state *conn_state =
		vc4_hdmi_encoder_get_connector_state(encoder, state);
	struct vc4_hdmi_connector_state *vc4_conn_state =
		conn_state_to_vc4_hdmi_conn_state(conn_state);
	struct drm_display_mode *mode = &encoder->crtc->state->adjusted_mode;
	struct vc4_hdmi *vc4_hdmi = encoder_to_vc4_hdmi(encoder);
	unsigned long bvb_rate, pixel_rate, hsm_rate;
	int ret;

	ret = pm_runtime_resume_and_get(&vc4_hdmi->pdev->dev);
	if (ret < 0) {
		DRM_ERROR("Failed to retain power domain: %d\n", ret);
		return;
	}

	pixel_rate = vc4_conn_state->pixel_rate;
	ret = clk_set_rate(vc4_hdmi->pixel_clock, pixel_rate);
	if (ret) {
		DRM_ERROR("Failed to set pixel clock rate: %d\n", ret);
		return;
	}

	ret = clk_prepare_enable(vc4_hdmi->pixel_clock);
	if (ret) {
		DRM_ERROR("Failed to turn on pixel clock: %d\n", ret);
		return;
	}

	/*
	 * As stated in RPi's vc4 firmware "HDMI state machine (HSM) clock must
	 * be faster than pixel clock, infinitesimally faster, tested in
	 * simulation. Otherwise, exact value is unimportant for HDMI
	 * operation." This conflicts with bcm2835's vc4 documentation, which
	 * states HSM's clock has to be at least 108% of the pixel clock.
	 *
	 * Real life tests reveal that vc4's firmware statement holds up, and
	 * users are able to use pixel clocks closer to HSM's, namely for
	 * 1920x1200@60Hz. So it was decided to have leave a 1% margin between
	 * both clocks. Which, for RPi0-3 implies a maximum pixel clock of
	 * 162MHz.
	 *
	 * Additionally, the AXI clock needs to be at least 25% of
	 * pixel clock, but HSM ends up being the limiting factor.
	 */
	hsm_rate = max_t(unsigned long, 120000000, (pixel_rate / 100) * 101);
	ret = clk_set_min_rate(vc4_hdmi->hsm_clock, hsm_rate);
	if (ret) {
		DRM_ERROR("Failed to set HSM clock rate: %d\n", ret);
		return;
	}

	vc4_hdmi_cec_update_clk_div(vc4_hdmi);

	if (pixel_rate > 297000000)
		bvb_rate = 300000000;
	else if (pixel_rate > 148500000)
		bvb_rate = 150000000;
	else
		bvb_rate = 75000000;

	ret = clk_set_min_rate(vc4_hdmi->pixel_bvb_clock, bvb_rate);
	if (ret) {
		DRM_ERROR("Failed to set pixel bvb clock rate: %d\n", ret);
		clk_disable_unprepare(vc4_hdmi->pixel_clock);
		return;
	}

	ret = clk_prepare_enable(vc4_hdmi->pixel_bvb_clock);
	if (ret) {
		DRM_ERROR("Failed to turn on pixel bvb clock: %d\n", ret);
		clk_disable_unprepare(vc4_hdmi->pixel_clock);
		return;
	}

	if (vc4_hdmi->variant->phy_init)
		vc4_hdmi->variant->phy_init(vc4_hdmi, vc4_conn_state);

	HDMI_WRITE(HDMI_SCHEDULER_CONTROL,
		   HDMI_READ(HDMI_SCHEDULER_CONTROL) |
		   VC4_HDMI_SCHEDULER_CONTROL_MANUAL_FORMAT |
		   VC4_HDMI_SCHEDULER_CONTROL_IGNORE_VSYNC_PREDICTS);

	if (vc4_hdmi->variant->set_timings)
		vc4_hdmi->variant->set_timings(vc4_hdmi, conn_state, mode);
}

static void vc4_hdmi_encoder_pre_crtc_enable(struct drm_encoder *encoder,
					     struct drm_atomic_state *state)
{
	struct drm_display_mode *mode = &encoder->crtc->state->adjusted_mode;
	struct vc4_hdmi_encoder *vc4_encoder = to_vc4_hdmi_encoder(encoder);
	struct vc4_hdmi *vc4_hdmi = encoder_to_vc4_hdmi(encoder);

	if (vc4_encoder->hdmi_monitor &&
	    drm_default_rgb_quant_range(mode) == HDMI_QUANTIZATION_RANGE_LIMITED) {
		if (vc4_hdmi->variant->csc_setup)
			vc4_hdmi->variant->csc_setup(vc4_hdmi, true);

		vc4_encoder->limited_rgb_range = true;
	} else {
		if (vc4_hdmi->variant->csc_setup)
			vc4_hdmi->variant->csc_setup(vc4_hdmi, false);

		vc4_encoder->limited_rgb_range = false;
	}

	HDMI_WRITE(HDMI_FIFO_CTL, VC4_HDMI_FIFO_CTL_MASTER_SLAVE_N);
}

static void vc4_hdmi_encoder_post_crtc_enable(struct drm_encoder *encoder,
					      struct drm_atomic_state *state)
{
	struct drm_display_mode *mode = &encoder->crtc->state->adjusted_mode;
	struct vc4_hdmi *vc4_hdmi = encoder_to_vc4_hdmi(encoder);
	struct vc4_hdmi_encoder *vc4_encoder = to_vc4_hdmi_encoder(encoder);
	bool hsync_pos = mode->flags & DRM_MODE_FLAG_PHSYNC;
	bool vsync_pos = mode->flags & DRM_MODE_FLAG_PVSYNC;
	int ret;

	HDMI_WRITE(HDMI_VID_CTL,
		   VC4_HD_VID_CTL_ENABLE |
		   VC4_HD_VID_CTL_UNDERFLOW_ENABLE |
		   VC4_HD_VID_CTL_FRAME_COUNTER_RESET |
		   (vsync_pos ? 0 : VC4_HD_VID_CTL_VSYNC_LOW) |
		   (hsync_pos ? 0 : VC4_HD_VID_CTL_HSYNC_LOW));

	HDMI_WRITE(HDMI_VID_CTL,
		   HDMI_READ(HDMI_VID_CTL) & ~VC4_HD_VID_CTL_BLANKPIX);

	if (vc4_encoder->hdmi_monitor) {
		HDMI_WRITE(HDMI_SCHEDULER_CONTROL,
			   HDMI_READ(HDMI_SCHEDULER_CONTROL) |
			   VC4_HDMI_SCHEDULER_CONTROL_MODE_HDMI);

		ret = wait_for(HDMI_READ(HDMI_SCHEDULER_CONTROL) &
			       VC4_HDMI_SCHEDULER_CONTROL_HDMI_ACTIVE, 1000);
		WARN_ONCE(ret, "Timeout waiting for "
			  "VC4_HDMI_SCHEDULER_CONTROL_HDMI_ACTIVE\n");
	} else {
		HDMI_WRITE(HDMI_RAM_PACKET_CONFIG,
			   HDMI_READ(HDMI_RAM_PACKET_CONFIG) &
			   ~(VC4_HDMI_RAM_PACKET_ENABLE));
		HDMI_WRITE(HDMI_SCHEDULER_CONTROL,
			   HDMI_READ(HDMI_SCHEDULER_CONTROL) &
			   ~VC4_HDMI_SCHEDULER_CONTROL_MODE_HDMI);

		ret = wait_for(!(HDMI_READ(HDMI_SCHEDULER_CONTROL) &
				 VC4_HDMI_SCHEDULER_CONTROL_HDMI_ACTIVE), 1000);
		WARN_ONCE(ret, "Timeout waiting for "
			  "!VC4_HDMI_SCHEDULER_CONTROL_HDMI_ACTIVE\n");
	}

	if (vc4_encoder->hdmi_monitor) {
		WARN_ON(!(HDMI_READ(HDMI_SCHEDULER_CONTROL) &
			  VC4_HDMI_SCHEDULER_CONTROL_HDMI_ACTIVE));
		HDMI_WRITE(HDMI_SCHEDULER_CONTROL,
			   HDMI_READ(HDMI_SCHEDULER_CONTROL) |
			   VC4_HDMI_SCHEDULER_CONTROL_VERT_ALWAYS_KEEPOUT);

		HDMI_WRITE(HDMI_RAM_PACKET_CONFIG,
			   VC4_HDMI_RAM_PACKET_ENABLE);

		vc4_hdmi_set_infoframes(encoder);
	}

	vc4_hdmi_recenter_fifo(vc4_hdmi);
	vc4_hdmi_enable_scrambling(encoder);
}

static void vc4_hdmi_encoder_enable(struct drm_encoder *encoder)
{
}

#define WIFI_2_4GHz_CH1_MIN_FREQ	2400000000ULL
#define WIFI_2_4GHz_CH1_MAX_FREQ	2422000000ULL

static int vc4_hdmi_encoder_atomic_check(struct drm_encoder *encoder,
					 struct drm_crtc_state *crtc_state,
					 struct drm_connector_state *conn_state)
{
	struct vc4_hdmi_connector_state *vc4_state = conn_state_to_vc4_hdmi_conn_state(conn_state);
	struct drm_display_mode *mode = &crtc_state->adjusted_mode;
	struct vc4_hdmi *vc4_hdmi = encoder_to_vc4_hdmi(encoder);
	unsigned long long pixel_rate = mode->clock * 1000;
	unsigned long long tmds_rate;

	if (vc4_hdmi->variant->unsupported_odd_h_timings &&
	    ((mode->hdisplay % 2) || (mode->hsync_start % 2) ||
	     (mode->hsync_end % 2) || (mode->htotal % 2)))
		return -EINVAL;

	/*
	 * The 1440p@60 pixel rate is in the same range than the first
	 * WiFi channel (between 2.4GHz and 2.422GHz with 22MHz
	 * bandwidth). Slightly lower the frequency to bring it out of
	 * the WiFi range.
	 */
	tmds_rate = pixel_rate * 10;
	if (vc4_hdmi->disable_wifi_frequencies &&
	    (tmds_rate >= WIFI_2_4GHz_CH1_MIN_FREQ &&
	     tmds_rate <= WIFI_2_4GHz_CH1_MAX_FREQ)) {
		mode->clock = 238560;
		pixel_rate = mode->clock * 1000;
	}

	if (conn_state->max_bpc == 12) {
		pixel_rate = pixel_rate * 150;
		do_div(pixel_rate, 100);
	} else if (conn_state->max_bpc == 10) {
		pixel_rate = pixel_rate * 125;
		do_div(pixel_rate, 100);
	}

	if (mode->flags & DRM_MODE_FLAG_DBLCLK)
		pixel_rate = pixel_rate * 2;

	if (pixel_rate > vc4_hdmi->variant->max_pixel_clock)
		return -EINVAL;

	if (vc4_hdmi->disable_4kp60 && (pixel_rate > HDMI_14_MAX_TMDS_CLK))
		return -EINVAL;

	vc4_state->pixel_rate = pixel_rate;

	return 0;
}

static enum drm_mode_status
vc4_hdmi_encoder_mode_valid(struct drm_encoder *encoder,
			    const struct drm_display_mode *mode)
{
	struct vc4_hdmi *vc4_hdmi = encoder_to_vc4_hdmi(encoder);

	if (vc4_hdmi->variant->unsupported_odd_h_timings &&
	    ((mode->hdisplay % 2) || (mode->hsync_start % 2) ||
	     (mode->hsync_end % 2) || (mode->htotal % 2)))
		return MODE_H_ILLEGAL;

	if ((mode->clock * 1000) > vc4_hdmi->variant->max_pixel_clock)
		return MODE_CLOCK_HIGH;

	if (vc4_hdmi->disable_4kp60 && vc4_hdmi_mode_needs_scrambling(mode))
		return MODE_CLOCK_HIGH;

	return MODE_OK;
}

static const struct drm_encoder_helper_funcs vc4_hdmi_encoder_helper_funcs = {
	.atomic_check = vc4_hdmi_encoder_atomic_check,
	.mode_valid = vc4_hdmi_encoder_mode_valid,
	.disable = vc4_hdmi_encoder_disable,
	.enable = vc4_hdmi_encoder_enable,
};

static u32 vc4_hdmi_channel_map(struct vc4_hdmi *vc4_hdmi, u32 channel_mask)
{
	int i;
	u32 channel_map = 0;

	for (i = 0; i < 8; i++) {
		if (channel_mask & BIT(i))
			channel_map |= i << (3 * i);
	}
	return channel_map;
}

static u32 vc5_hdmi_channel_map(struct vc4_hdmi *vc4_hdmi, u32 channel_mask)
{
	int i;
	u32 channel_map = 0;

	for (i = 0; i < 8; i++) {
		if (channel_mask & BIT(i))
			channel_map |= i << (4 * i);
	}
	return channel_map;
}

/* HDMI audio codec callbacks */
static void vc4_hdmi_audio_set_mai_clock(struct vc4_hdmi *vc4_hdmi)
{
	u32 hsm_clock = clk_get_rate(vc4_hdmi->audio_clock);
	unsigned long n, m;

	rational_best_approximation(hsm_clock, vc4_hdmi->audio.samplerate,
				    VC4_HD_MAI_SMP_N_MASK >>
				    VC4_HD_MAI_SMP_N_SHIFT,
				    (VC4_HD_MAI_SMP_M_MASK >>
				     VC4_HD_MAI_SMP_M_SHIFT) + 1,
				    &n, &m);

	HDMI_WRITE(HDMI_MAI_SMP,
		   VC4_SET_FIELD(n, VC4_HD_MAI_SMP_N) |
		   VC4_SET_FIELD(m - 1, VC4_HD_MAI_SMP_M));
}

static void vc4_hdmi_set_n_cts(struct vc4_hdmi *vc4_hdmi)
{
	struct drm_encoder *encoder = &vc4_hdmi->encoder.base.base;
	struct drm_crtc *crtc = encoder->crtc;
	const struct drm_display_mode *mode = &crtc->state->adjusted_mode;
	u32 samplerate = vc4_hdmi->audio.samplerate;
	u32 n, cts;
	u64 tmp;

	n = 128 * samplerate / 1000;
	tmp = (u64)(mode->clock * 1000) * n;
	do_div(tmp, 128 * samplerate);
	cts = tmp;

	HDMI_WRITE(HDMI_CRP_CFG,
		   VC4_HDMI_CRP_CFG_EXTERNAL_CTS_EN |
		   VC4_SET_FIELD(n, VC4_HDMI_CRP_CFG_N));

	/*
	 * We could get slightly more accurate clocks in some cases by
	 * providing a CTS_1 value.  The two CTS values are alternated
	 * between based on the period fields
	 */
	HDMI_WRITE(HDMI_CTS_0, cts);
	HDMI_WRITE(HDMI_CTS_1, cts);
}

static inline struct vc4_hdmi *dai_to_hdmi(struct snd_soc_dai *dai)
{
	struct snd_soc_card *card = snd_soc_dai_get_drvdata(dai);

	return snd_soc_card_get_drvdata(card);
}

static int vc4_hdmi_audio_startup(struct snd_pcm_substream *substream,
				  struct snd_soc_dai *dai)
{
	struct vc4_hdmi *vc4_hdmi = dai_to_hdmi(dai);
	struct drm_encoder *encoder = &vc4_hdmi->encoder.base.base;
	struct drm_connector *connector = &vc4_hdmi->connector;
	int ret;

	if (vc4_hdmi->audio.substream && vc4_hdmi->audio.substream != substream)
		return -EINVAL;

	vc4_hdmi->audio.substream = substream;

	/*
	 * If the HDMI encoder hasn't probed, or the encoder is
	 * currently in DVI mode, treat the codec dai as missing.
	 */
	if (!encoder->crtc || !(HDMI_READ(HDMI_RAM_PACKET_CONFIG) &
				VC4_HDMI_RAM_PACKET_ENABLE))
		return -ENODEV;

	ret = snd_pcm_hw_constraint_eld(substream->runtime, connector->eld);
	if (ret)
		return ret;

	return 0;
}

static int vc4_hdmi_audio_set_fmt(struct snd_soc_dai *dai, unsigned int fmt)
{
	return 0;
}

static void vc4_hdmi_audio_reset(struct vc4_hdmi *vc4_hdmi)
{
	struct drm_encoder *encoder = &vc4_hdmi->encoder.base.base;
	struct device *dev = &vc4_hdmi->pdev->dev;
	int ret;

	vc4_hdmi->audio.streaming = false;
	ret = vc4_hdmi_stop_packet(encoder, HDMI_INFOFRAME_TYPE_AUDIO, false);
	if (ret)
		dev_err(dev, "Failed to stop audio infoframe: %d\n", ret);

	HDMI_WRITE(HDMI_MAI_CTL, VC4_HD_MAI_CTL_RESET);
	HDMI_WRITE(HDMI_MAI_CTL, VC4_HD_MAI_CTL_ERRORF);
	HDMI_WRITE(HDMI_MAI_CTL, VC4_HD_MAI_CTL_FLUSH);
}

static void vc4_hdmi_audio_shutdown(struct snd_pcm_substream *substream,
				    struct snd_soc_dai *dai)
{
	struct vc4_hdmi *vc4_hdmi = dai_to_hdmi(dai);

	if (substream != vc4_hdmi->audio.substream)
		return;

	vc4_hdmi_audio_reset(vc4_hdmi);

	vc4_hdmi->audio.substream = NULL;
}

/* HDMI audio codec callbacks */
static int vc4_hdmi_audio_hw_params(struct snd_pcm_substream *substream,
				    struct snd_pcm_hw_params *params,
				    struct snd_soc_dai *dai)
{
	struct vc4_hdmi *vc4_hdmi = dai_to_hdmi(dai);
	struct drm_encoder *encoder = &vc4_hdmi->encoder.base.base;
	struct device *dev = &vc4_hdmi->pdev->dev;
	u32 audio_packet_config, channel_mask;
	u32 channel_map;

	if (substream != vc4_hdmi->audio.substream)
		return -EINVAL;

	dev_dbg(dev, "%s: %u Hz, %d bit, %d channels\n", __func__,
		params_rate(params), params_width(params),
		params_channels(params));

	vc4_hdmi->audio.channels = params_channels(params);
	vc4_hdmi->audio.samplerate = params_rate(params);

	HDMI_WRITE(HDMI_MAI_CTL,
		   VC4_HD_MAI_CTL_RESET |
		   VC4_HD_MAI_CTL_FLUSH |
		   VC4_HD_MAI_CTL_DLATE |
		   VC4_HD_MAI_CTL_ERRORE |
		   VC4_HD_MAI_CTL_ERRORF);

	vc4_hdmi_audio_set_mai_clock(vc4_hdmi);

	/* The B frame identifier should match the value used by alsa-lib (8) */
	audio_packet_config =
		VC4_HDMI_AUDIO_PACKET_ZERO_DATA_ON_SAMPLE_FLAT |
		VC4_HDMI_AUDIO_PACKET_ZERO_DATA_ON_INACTIVE_CHANNELS |
		VC4_SET_FIELD(0x8, VC4_HDMI_AUDIO_PACKET_B_FRAME_IDENTIFIER);

	channel_mask = GENMASK(vc4_hdmi->audio.channels - 1, 0);
	audio_packet_config |= VC4_SET_FIELD(channel_mask,
					     VC4_HDMI_AUDIO_PACKET_CEA_MASK);

	/* Set the MAI threshold.  This logic mimics the firmware's. */
	if (vc4_hdmi->audio.samplerate > 96000) {
		HDMI_WRITE(HDMI_MAI_THR,
			   VC4_SET_FIELD(0x12, VC4_HD_MAI_THR_DREQHIGH) |
			   VC4_SET_FIELD(0x12, VC4_HD_MAI_THR_DREQLOW));
	} else if (vc4_hdmi->audio.samplerate > 48000) {
		HDMI_WRITE(HDMI_MAI_THR,
			   VC4_SET_FIELD(0x14, VC4_HD_MAI_THR_DREQHIGH) |
			   VC4_SET_FIELD(0x12, VC4_HD_MAI_THR_DREQLOW));
	} else {
		HDMI_WRITE(HDMI_MAI_THR,
			   VC4_SET_FIELD(0x10, VC4_HD_MAI_THR_PANICHIGH) |
			   VC4_SET_FIELD(0x10, VC4_HD_MAI_THR_PANICLOW) |
			   VC4_SET_FIELD(0x10, VC4_HD_MAI_THR_DREQHIGH) |
			   VC4_SET_FIELD(0x10, VC4_HD_MAI_THR_DREQLOW));
	}

	HDMI_WRITE(HDMI_MAI_CONFIG,
		   VC4_HDMI_MAI_CONFIG_BIT_REVERSE |
		   VC4_SET_FIELD(channel_mask, VC4_HDMI_MAI_CHANNEL_MASK));

	channel_map = vc4_hdmi->variant->channel_map(vc4_hdmi, channel_mask);
	HDMI_WRITE(HDMI_MAI_CHANNEL_MAP, channel_map);
	HDMI_WRITE(HDMI_AUDIO_PACKET_CONFIG, audio_packet_config);
	vc4_hdmi_set_n_cts(vc4_hdmi);

	vc4_hdmi_set_audio_infoframe(encoder);

	return 0;
}

static int vc4_hdmi_audio_trigger(struct snd_pcm_substream *substream, int cmd,
				  struct snd_soc_dai *dai)
{
	struct vc4_hdmi *vc4_hdmi = dai_to_hdmi(dai);

	switch (cmd) {
	case SNDRV_PCM_TRIGGER_START:
		vc4_hdmi->audio.streaming = true;

		if (vc4_hdmi->variant->phy_rng_enable)
			vc4_hdmi->variant->phy_rng_enable(vc4_hdmi);

		HDMI_WRITE(HDMI_MAI_CTL,
			   VC4_SET_FIELD(vc4_hdmi->audio.channels,
					 VC4_HD_MAI_CTL_CHNUM) |
			   VC4_HD_MAI_CTL_ENABLE);
		break;
	case SNDRV_PCM_TRIGGER_STOP:
		HDMI_WRITE(HDMI_MAI_CTL,
			   VC4_HD_MAI_CTL_DLATE |
			   VC4_HD_MAI_CTL_ERRORE |
			   VC4_HD_MAI_CTL_ERRORF);

		if (vc4_hdmi->variant->phy_rng_disable)
			vc4_hdmi->variant->phy_rng_disable(vc4_hdmi);

		vc4_hdmi->audio.streaming = false;

		break;
	default:
		break;
	}

	return 0;
}

static inline struct vc4_hdmi *
snd_component_to_hdmi(struct snd_soc_component *component)
{
	struct snd_soc_card *card = snd_soc_component_get_drvdata(component);

	return snd_soc_card_get_drvdata(card);
}

static int vc4_hdmi_audio_eld_ctl_info(struct snd_kcontrol *kcontrol,
				       struct snd_ctl_elem_info *uinfo)
{
	struct snd_soc_component *component = snd_kcontrol_chip(kcontrol);
	struct vc4_hdmi *vc4_hdmi = snd_component_to_hdmi(component);
	struct drm_connector *connector = &vc4_hdmi->connector;

	uinfo->type = SNDRV_CTL_ELEM_TYPE_BYTES;
	uinfo->count = sizeof(connector->eld);

	return 0;
}

static int vc4_hdmi_audio_eld_ctl_get(struct snd_kcontrol *kcontrol,
				      struct snd_ctl_elem_value *ucontrol)
{
	struct snd_soc_component *component = snd_kcontrol_chip(kcontrol);
	struct vc4_hdmi *vc4_hdmi = snd_component_to_hdmi(component);
	struct drm_connector *connector = &vc4_hdmi->connector;

	memcpy(ucontrol->value.bytes.data, connector->eld,
	       sizeof(connector->eld));

	return 0;
}

static const struct snd_kcontrol_new vc4_hdmi_audio_controls[] = {
	{
		.access = SNDRV_CTL_ELEM_ACCESS_READ |
			  SNDRV_CTL_ELEM_ACCESS_VOLATILE,
		.iface = SNDRV_CTL_ELEM_IFACE_PCM,
		.name = "ELD",
		.info = vc4_hdmi_audio_eld_ctl_info,
		.get = vc4_hdmi_audio_eld_ctl_get,
	},
};

static const struct snd_soc_dapm_widget vc4_hdmi_audio_widgets[] = {
	SND_SOC_DAPM_OUTPUT("TX"),
};

static const struct snd_soc_dapm_route vc4_hdmi_audio_routes[] = {
	{ "TX", NULL, "Playback" },
};

static const struct snd_soc_component_driver vc4_hdmi_audio_component_drv = {
	.name			= "vc4-hdmi-codec-dai-component",
	.controls		= vc4_hdmi_audio_controls,
	.num_controls		= ARRAY_SIZE(vc4_hdmi_audio_controls),
	.dapm_widgets		= vc4_hdmi_audio_widgets,
	.num_dapm_widgets	= ARRAY_SIZE(vc4_hdmi_audio_widgets),
	.dapm_routes		= vc4_hdmi_audio_routes,
	.num_dapm_routes	= ARRAY_SIZE(vc4_hdmi_audio_routes),
	.idle_bias_on		= 1,
	.use_pmdown_time	= 1,
	.endianness		= 1,
	.non_legacy_dai_naming	= 1,
};

static const struct snd_soc_dai_ops vc4_hdmi_audio_dai_ops = {
	.startup = vc4_hdmi_audio_startup,
	.shutdown = vc4_hdmi_audio_shutdown,
	.hw_params = vc4_hdmi_audio_hw_params,
	.set_fmt = vc4_hdmi_audio_set_fmt,
	.trigger = vc4_hdmi_audio_trigger,
};

static struct snd_soc_dai_driver vc4_hdmi_audio_codec_dai_drv = {
	.name = "vc4-hdmi-hifi",
	.playback = {
		.stream_name = "Playback",
		.channels_min = 2,
		.channels_max = 8,
		.rates = SNDRV_PCM_RATE_32000 | SNDRV_PCM_RATE_44100 |
			 SNDRV_PCM_RATE_48000 | SNDRV_PCM_RATE_88200 |
			 SNDRV_PCM_RATE_96000 | SNDRV_PCM_RATE_176400 |
			 SNDRV_PCM_RATE_192000,
		.formats = SNDRV_PCM_FMTBIT_IEC958_SUBFRAME_LE,
	},
};

static const struct snd_soc_component_driver vc4_hdmi_audio_cpu_dai_comp = {
	.name = "vc4-hdmi-cpu-dai-component",
};

static int vc4_hdmi_audio_cpu_dai_probe(struct snd_soc_dai *dai)
{
	struct vc4_hdmi *vc4_hdmi = dai_to_hdmi(dai);

	snd_soc_dai_init_dma_data(dai, &vc4_hdmi->audio.dma_data, NULL);

	return 0;
}

static struct snd_soc_dai_driver vc4_hdmi_audio_cpu_dai_drv = {
	.name = "vc4-hdmi-cpu-dai",
	.probe  = vc4_hdmi_audio_cpu_dai_probe,
	.playback = {
		.stream_name = "Playback",
		.channels_min = 1,
		.channels_max = 8,
		.rates = SNDRV_PCM_RATE_32000 | SNDRV_PCM_RATE_44100 |
			 SNDRV_PCM_RATE_48000 | SNDRV_PCM_RATE_88200 |
			 SNDRV_PCM_RATE_96000 | SNDRV_PCM_RATE_176400 |
			 SNDRV_PCM_RATE_192000,
		.formats = SNDRV_PCM_FMTBIT_IEC958_SUBFRAME_LE,
	},
	.ops = &vc4_hdmi_audio_dai_ops,
};

static const struct snd_dmaengine_pcm_config pcm_conf = {
	.chan_names[SNDRV_PCM_STREAM_PLAYBACK] = "audio-rx",
	.prepare_slave_config = snd_dmaengine_pcm_prepare_slave_config,
};

static int vc4_hdmi_audio_init(struct vc4_hdmi *vc4_hdmi)
{
	const struct vc4_hdmi_register *mai_data =
		&vc4_hdmi->variant->registers[HDMI_MAI_DATA];
	struct snd_soc_dai_link *dai_link = &vc4_hdmi->audio.link;
	struct snd_soc_card *card = &vc4_hdmi->audio.card;
	struct device *dev = &vc4_hdmi->pdev->dev;
	const __be32 *addr;
	int index;
	int ret;

	if (!of_find_property(dev->of_node, "dmas", NULL)) {
		dev_warn(dev,
			 "'dmas' DT property is missing, no HDMI audio\n");
		return 0;
	}

	if (mai_data->reg != VC4_HD) {
		WARN_ONCE(true, "MAI isn't in the HD block\n");
		return -EINVAL;
	}

	/*
	 * Get the physical address of VC4_HD_MAI_DATA. We need to retrieve
	 * the bus address specified in the DT, because the physical address
	 * (the one returned by platform_get_resource()) is not appropriate
	 * for DMA transfers.
	 * This VC/MMU should probably be exposed to avoid this kind of hacks.
	 */
	index = of_property_match_string(dev->of_node, "reg-names", "hd");
	/* Before BCM2711, we don't have a named register range */
	if (index < 0)
		index = 1;

	addr = of_get_address(dev->of_node, index, NULL, NULL);

	vc4_hdmi->audio.dma_data.addr = be32_to_cpup(addr) + mai_data->offset;
	vc4_hdmi->audio.dma_data.addr_width = DMA_SLAVE_BUSWIDTH_4_BYTES;
	vc4_hdmi->audio.dma_data.maxburst = 2;

	ret = devm_snd_dmaengine_pcm_register(dev, &pcm_conf, 0);
	if (ret) {
		dev_err(dev, "Could not register PCM component: %d\n", ret);
		return ret;
	}

	ret = devm_snd_soc_register_component(dev, &vc4_hdmi_audio_cpu_dai_comp,
					      &vc4_hdmi_audio_cpu_dai_drv, 1);
	if (ret) {
		dev_err(dev, "Could not register CPU DAI: %d\n", ret);
		return ret;
	}

	/* register component and codec dai */
	ret = devm_snd_soc_register_component(dev, &vc4_hdmi_audio_component_drv,
				     &vc4_hdmi_audio_codec_dai_drv, 1);
	if (ret) {
		dev_err(dev, "Could not register component: %d\n", ret);
		return ret;
	}

	dai_link->cpus		= &vc4_hdmi->audio.cpu;
	dai_link->codecs	= &vc4_hdmi->audio.codec;
	dai_link->platforms	= &vc4_hdmi->audio.platform;

	dai_link->num_cpus	= 1;
	dai_link->num_codecs	= 1;
	dai_link->num_platforms	= 1;

	dai_link->name = "MAI";
	dai_link->stream_name = "MAI PCM";
	dai_link->codecs->dai_name = vc4_hdmi_audio_codec_dai_drv.name;
	dai_link->cpus->dai_name = dev_name(dev);
	dai_link->codecs->name = dev_name(dev);
	dai_link->platforms->name = dev_name(dev);

	card->dai_link = dai_link;
	card->num_links = 1;
	card->name = vc4_hdmi->variant->card_name;
	card->driver_name = "vc4-hdmi";
	card->dev = dev;
	card->owner = THIS_MODULE;

	/*
	 * Be careful, snd_soc_register_card() calls dev_set_drvdata() and
	 * stores a pointer to the snd card object in dev->driver_data. This
	 * means we cannot use it for something else. The hdmi back-pointer is
	 * now stored in card->drvdata and should be retrieved with
	 * snd_soc_card_get_drvdata() if needed.
	 */
	snd_soc_card_set_drvdata(card, vc4_hdmi);
	ret = devm_snd_soc_register_card(dev, card);
	if (ret)
		dev_err(dev, "Could not register sound card: %d\n", ret);

	return ret;

}

#ifdef CONFIG_DRM_VC4_HDMI_CEC
static irqreturn_t vc4_cec_irq_handler_rx_thread(int irq, void *priv)
{
	struct vc4_hdmi *vc4_hdmi = priv;

	if (vc4_hdmi->cec_rx_msg.len)
		cec_received_msg(vc4_hdmi->cec_adap,
				 &vc4_hdmi->cec_rx_msg);

	return IRQ_HANDLED;
}

static irqreturn_t vc4_cec_irq_handler_tx_thread(int irq, void *priv)
{
	struct vc4_hdmi *vc4_hdmi = priv;

	if (vc4_hdmi->cec_tx_ok) {
		cec_transmit_done(vc4_hdmi->cec_adap, CEC_TX_STATUS_OK,
				  0, 0, 0, 0);
	} else {
		/*
		 * This CEC implementation makes 1 retry, so if we
		 * get a NACK, then that means it made 2 attempts.
		 */
		cec_transmit_done(vc4_hdmi->cec_adap, CEC_TX_STATUS_NACK,
				  0, 2, 0, 0);
	}
	return IRQ_HANDLED;
}

static irqreturn_t vc4_cec_irq_handler_thread(int irq, void *priv)
{
	struct vc4_hdmi *vc4_hdmi = priv;
	irqreturn_t ret;

	if (vc4_hdmi->cec_irq_was_rx)
		ret = vc4_cec_irq_handler_rx_thread(irq, priv);
	else
		ret = vc4_cec_irq_handler_tx_thread(irq, priv);

	return ret;
}

static void vc4_cec_read_msg(struct vc4_hdmi *vc4_hdmi, u32 cntrl1)
{
	struct drm_device *dev = vc4_hdmi->connector.dev;
	struct cec_msg *msg = &vc4_hdmi->cec_rx_msg;
	unsigned int i;

	msg->len = 1 + ((cntrl1 & VC4_HDMI_CEC_REC_WRD_CNT_MASK) >>
					VC4_HDMI_CEC_REC_WRD_CNT_SHIFT);

	if (msg->len > 16) {
		drm_err(dev, "Attempting to read too much data (%d)\n", msg->len);
		return;
	}

	for (i = 0; i < msg->len; i += 4) {
		u32 val = HDMI_READ(HDMI_CEC_RX_DATA_1 + (i >> 2));

		msg->msg[i] = val & 0xff;
		msg->msg[i + 1] = (val >> 8) & 0xff;
		msg->msg[i + 2] = (val >> 16) & 0xff;
		msg->msg[i + 3] = (val >> 24) & 0xff;
	}
}

static irqreturn_t vc4_cec_irq_handler_tx_bare(int irq, void *priv)
{
	struct vc4_hdmi *vc4_hdmi = priv;
	u32 cntrl1;

	cntrl1 = HDMI_READ(HDMI_CEC_CNTRL_1);
	vc4_hdmi->cec_tx_ok = cntrl1 & VC4_HDMI_CEC_TX_STATUS_GOOD;
	cntrl1 &= ~VC4_HDMI_CEC_START_XMIT_BEGIN;
	HDMI_WRITE(HDMI_CEC_CNTRL_1, cntrl1);

	return IRQ_WAKE_THREAD;
}

static irqreturn_t vc4_cec_irq_handler_rx_bare(int irq, void *priv)
{
	struct vc4_hdmi *vc4_hdmi = priv;
	u32 cntrl1;

	vc4_hdmi->cec_rx_msg.len = 0;
	cntrl1 = HDMI_READ(HDMI_CEC_CNTRL_1);
	vc4_cec_read_msg(vc4_hdmi, cntrl1);
	cntrl1 |= VC4_HDMI_CEC_CLEAR_RECEIVE_OFF;
	HDMI_WRITE(HDMI_CEC_CNTRL_1, cntrl1);
	cntrl1 &= ~VC4_HDMI_CEC_CLEAR_RECEIVE_OFF;

	HDMI_WRITE(HDMI_CEC_CNTRL_1, cntrl1);

	return IRQ_WAKE_THREAD;
}

static irqreturn_t vc4_cec_irq_handler(int irq, void *priv)
{
	struct vc4_hdmi *vc4_hdmi = priv;
	u32 stat = HDMI_READ(HDMI_CEC_CPU_STATUS);
	irqreturn_t ret;
	u32 cntrl5;

	if (!(stat & VC4_HDMI_CPU_CEC))
		return IRQ_NONE;

	cntrl5 = HDMI_READ(HDMI_CEC_CNTRL_5);
	vc4_hdmi->cec_irq_was_rx = cntrl5 & VC4_HDMI_CEC_RX_CEC_INT;
	if (vc4_hdmi->cec_irq_was_rx)
		ret = vc4_cec_irq_handler_rx_bare(irq, priv);
	else
		ret = vc4_cec_irq_handler_tx_bare(irq, priv);

	HDMI_WRITE(HDMI_CEC_CPU_CLEAR, VC4_HDMI_CPU_CEC);
	return ret;
}

static int vc4_hdmi_cec_adap_enable(struct cec_adapter *adap, bool enable)
{
	struct vc4_hdmi *vc4_hdmi = cec_get_drvdata(adap);
	/* clock period in microseconds */
	const u32 usecs = 1000000 / CEC_CLOCK_FREQ;
	u32 val = HDMI_READ(HDMI_CEC_CNTRL_5);

	val &= ~(VC4_HDMI_CEC_TX_SW_RESET | VC4_HDMI_CEC_RX_SW_RESET |
		 VC4_HDMI_CEC_CNT_TO_4700_US_MASK |
		 VC4_HDMI_CEC_CNT_TO_4500_US_MASK);
	val |= ((4700 / usecs) << VC4_HDMI_CEC_CNT_TO_4700_US_SHIFT) |
	       ((4500 / usecs) << VC4_HDMI_CEC_CNT_TO_4500_US_SHIFT);

	if (enable) {
		HDMI_WRITE(HDMI_CEC_CNTRL_5, val |
			   VC4_HDMI_CEC_TX_SW_RESET | VC4_HDMI_CEC_RX_SW_RESET);
		HDMI_WRITE(HDMI_CEC_CNTRL_5, val);
		HDMI_WRITE(HDMI_CEC_CNTRL_2,
			   ((1500 / usecs) << VC4_HDMI_CEC_CNT_TO_1500_US_SHIFT) |
			   ((1300 / usecs) << VC4_HDMI_CEC_CNT_TO_1300_US_SHIFT) |
			   ((800 / usecs) << VC4_HDMI_CEC_CNT_TO_800_US_SHIFT) |
			   ((600 / usecs) << VC4_HDMI_CEC_CNT_TO_600_US_SHIFT) |
			   ((400 / usecs) << VC4_HDMI_CEC_CNT_TO_400_US_SHIFT));
		HDMI_WRITE(HDMI_CEC_CNTRL_3,
			   ((2750 / usecs) << VC4_HDMI_CEC_CNT_TO_2750_US_SHIFT) |
			   ((2400 / usecs) << VC4_HDMI_CEC_CNT_TO_2400_US_SHIFT) |
			   ((2050 / usecs) << VC4_HDMI_CEC_CNT_TO_2050_US_SHIFT) |
			   ((1700 / usecs) << VC4_HDMI_CEC_CNT_TO_1700_US_SHIFT));
		HDMI_WRITE(HDMI_CEC_CNTRL_4,
			   ((4300 / usecs) << VC4_HDMI_CEC_CNT_TO_4300_US_SHIFT) |
			   ((3900 / usecs) << VC4_HDMI_CEC_CNT_TO_3900_US_SHIFT) |
			   ((3600 / usecs) << VC4_HDMI_CEC_CNT_TO_3600_US_SHIFT) |
			   ((3500 / usecs) << VC4_HDMI_CEC_CNT_TO_3500_US_SHIFT));

		if (!vc4_hdmi->variant->external_irq_controller)
			HDMI_WRITE(HDMI_CEC_CPU_MASK_CLEAR, VC4_HDMI_CPU_CEC);
	} else {
		if (!vc4_hdmi->variant->external_irq_controller)
			HDMI_WRITE(HDMI_CEC_CPU_MASK_SET, VC4_HDMI_CPU_CEC);
		HDMI_WRITE(HDMI_CEC_CNTRL_5, val |
			   VC4_HDMI_CEC_TX_SW_RESET | VC4_HDMI_CEC_RX_SW_RESET);
	}
	return 0;
}

static int vc4_hdmi_cec_adap_log_addr(struct cec_adapter *adap, u8 log_addr)
{
	struct vc4_hdmi *vc4_hdmi = cec_get_drvdata(adap);

	HDMI_WRITE(HDMI_CEC_CNTRL_1,
		   (HDMI_READ(HDMI_CEC_CNTRL_1) & ~VC4_HDMI_CEC_ADDR_MASK) |
		   (log_addr & 0xf) << VC4_HDMI_CEC_ADDR_SHIFT);
	return 0;
}

static int vc4_hdmi_cec_adap_transmit(struct cec_adapter *adap, u8 attempts,
				      u32 signal_free_time, struct cec_msg *msg)
{
	struct vc4_hdmi *vc4_hdmi = cec_get_drvdata(adap);
	struct drm_device *dev = vc4_hdmi->connector.dev;
	u32 val;
	unsigned int i;

	if (msg->len > 16) {
		drm_err(dev, "Attempting to transmit too much data (%d)\n", msg->len);
		return -ENOMEM;
	}

	for (i = 0; i < msg->len; i += 4)
		HDMI_WRITE(HDMI_CEC_TX_DATA_1 + (i >> 2),
			   (msg->msg[i]) |
			   (msg->msg[i + 1] << 8) |
			   (msg->msg[i + 2] << 16) |
			   (msg->msg[i + 3] << 24));

	val = HDMI_READ(HDMI_CEC_CNTRL_1);
	val &= ~VC4_HDMI_CEC_START_XMIT_BEGIN;
	HDMI_WRITE(HDMI_CEC_CNTRL_1, val);
	val &= ~VC4_HDMI_CEC_MESSAGE_LENGTH_MASK;
	val |= (msg->len - 1) << VC4_HDMI_CEC_MESSAGE_LENGTH_SHIFT;
	val |= VC4_HDMI_CEC_START_XMIT_BEGIN;

	HDMI_WRITE(HDMI_CEC_CNTRL_1, val);
	return 0;
}

static const struct cec_adap_ops vc4_hdmi_cec_adap_ops = {
	.adap_enable = vc4_hdmi_cec_adap_enable,
	.adap_log_addr = vc4_hdmi_cec_adap_log_addr,
	.adap_transmit = vc4_hdmi_cec_adap_transmit,
};

static int vc4_hdmi_cec_init(struct vc4_hdmi *vc4_hdmi)
{
	struct cec_connector_info conn_info;
	struct platform_device *pdev = vc4_hdmi->pdev;
	struct device *dev = &pdev->dev;
	u32 value;
	int ret;

	if (!of_find_property(dev->of_node, "interrupts", NULL)) {
		dev_warn(dev, "'interrupts' DT property is missing, no CEC\n");
		return 0;
	}

	vc4_hdmi->cec_adap = cec_allocate_adapter(&vc4_hdmi_cec_adap_ops,
						  vc4_hdmi, "vc4",
						  CEC_CAP_DEFAULTS |
						  CEC_CAP_CONNECTOR_INFO, 1);
	ret = PTR_ERR_OR_ZERO(vc4_hdmi->cec_adap);
	if (ret < 0)
		return ret;

	cec_fill_conn_info_from_drm(&conn_info, &vc4_hdmi->connector);
	cec_s_conn_info(vc4_hdmi->cec_adap, &conn_info);

	value = HDMI_READ(HDMI_CEC_CNTRL_1);
	/* Set the logical address to Unregistered */
	value |= VC4_HDMI_CEC_ADDR_MASK;
	HDMI_WRITE(HDMI_CEC_CNTRL_1, value);

	vc4_hdmi_cec_update_clk_div(vc4_hdmi);

	if (vc4_hdmi->variant->external_irq_controller) {
		ret = devm_request_threaded_irq(&pdev->dev,
						platform_get_irq_byname(pdev, "cec-rx"),
						vc4_cec_irq_handler_rx_bare,
						vc4_cec_irq_handler_rx_thread, 0,
						"vc4 hdmi cec rx", vc4_hdmi);
		if (ret)
			goto err_delete_cec_adap;

		ret = devm_request_threaded_irq(&pdev->dev,
						platform_get_irq_byname(pdev, "cec-tx"),
						vc4_cec_irq_handler_tx_bare,
						vc4_cec_irq_handler_tx_thread, 0,
						"vc4 hdmi cec tx", vc4_hdmi);
		if (ret)
			goto err_delete_cec_adap;
	} else {
		HDMI_WRITE(HDMI_CEC_CPU_MASK_SET, 0xffffffff);

		ret = devm_request_threaded_irq(&pdev->dev, platform_get_irq(pdev, 0),
						vc4_cec_irq_handler,
						vc4_cec_irq_handler_thread, 0,
						"vc4 hdmi cec", vc4_hdmi);
		if (ret)
			goto err_delete_cec_adap;
	}

	ret = cec_register_adapter(vc4_hdmi->cec_adap, &pdev->dev);
	if (ret < 0)
		goto err_delete_cec_adap;

	return 0;

err_delete_cec_adap:
	cec_delete_adapter(vc4_hdmi->cec_adap);

	return ret;
}

static void vc4_hdmi_cec_exit(struct vc4_hdmi *vc4_hdmi)
{
	cec_unregister_adapter(vc4_hdmi->cec_adap);
}
#else
static int vc4_hdmi_cec_init(struct vc4_hdmi *vc4_hdmi)
{
	return 0;
}

static void vc4_hdmi_cec_exit(struct vc4_hdmi *vc4_hdmi) {};

#endif

static int vc4_hdmi_build_regset(struct vc4_hdmi *vc4_hdmi,
				 struct debugfs_regset32 *regset,
				 enum vc4_hdmi_regs reg)
{
	const struct vc4_hdmi_variant *variant = vc4_hdmi->variant;
	struct debugfs_reg32 *regs, *new_regs;
	unsigned int count = 0;
	unsigned int i;

	regs = kcalloc(variant->num_registers, sizeof(*regs),
		       GFP_KERNEL);
	if (!regs)
		return -ENOMEM;

	for (i = 0; i < variant->num_registers; i++) {
		const struct vc4_hdmi_register *field =	&variant->registers[i];

		if (field->reg != reg)
			continue;

		regs[count].name = field->name;
		regs[count].offset = field->offset;
		count++;
	}

	new_regs = krealloc(regs, count * sizeof(*regs), GFP_KERNEL);
	if (!new_regs)
		return -ENOMEM;

	regset->base = __vc4_hdmi_get_field_base(vc4_hdmi, reg);
	regset->regs = new_regs;
	regset->nregs = count;

	return 0;
}

static int vc4_hdmi_init_resources(struct vc4_hdmi *vc4_hdmi)
{
	struct platform_device *pdev = vc4_hdmi->pdev;
	struct device *dev = &pdev->dev;
	int ret;

	vc4_hdmi->hdmicore_regs = vc4_ioremap_regs(pdev, 0);
	if (IS_ERR(vc4_hdmi->hdmicore_regs))
		return PTR_ERR(vc4_hdmi->hdmicore_regs);

	vc4_hdmi->hd_regs = vc4_ioremap_regs(pdev, 1);
	if (IS_ERR(vc4_hdmi->hd_regs))
		return PTR_ERR(vc4_hdmi->hd_regs);

	ret = vc4_hdmi_build_regset(vc4_hdmi, &vc4_hdmi->hd_regset, VC4_HD);
	if (ret)
		return ret;

	ret = vc4_hdmi_build_regset(vc4_hdmi, &vc4_hdmi->hdmi_regset, VC4_HDMI);
	if (ret)
		return ret;

	vc4_hdmi->pixel_clock = devm_clk_get(dev, "pixel");
	if (IS_ERR(vc4_hdmi->pixel_clock)) {
		ret = PTR_ERR(vc4_hdmi->pixel_clock);
		if (ret != -EPROBE_DEFER)
			DRM_ERROR("Failed to get pixel clock\n");
		return ret;
	}

	vc4_hdmi->hsm_clock = devm_clk_get(dev, "hdmi");
	if (IS_ERR(vc4_hdmi->hsm_clock)) {
		DRM_ERROR("Failed to get HDMI state machine clock\n");
		return PTR_ERR(vc4_hdmi->hsm_clock);
	}
	vc4_hdmi->audio_clock = vc4_hdmi->hsm_clock;
	vc4_hdmi->cec_clock = vc4_hdmi->hsm_clock;

	return 0;
}

static int vc5_hdmi_init_resources(struct vc4_hdmi *vc4_hdmi)
{
	struct platform_device *pdev = vc4_hdmi->pdev;
	struct device *dev = &pdev->dev;
	struct resource *res;

	res = platform_get_resource_byname(pdev, IORESOURCE_MEM, "hdmi");
	if (!res)
		return -ENODEV;

	vc4_hdmi->hdmicore_regs = devm_ioremap(dev, res->start,
					       resource_size(res));
	if (!vc4_hdmi->hdmicore_regs)
		return -ENOMEM;

	res = platform_get_resource_byname(pdev, IORESOURCE_MEM, "hd");
	if (!res)
		return -ENODEV;

	vc4_hdmi->hd_regs = devm_ioremap(dev, res->start, resource_size(res));
	if (!vc4_hdmi->hd_regs)
		return -ENOMEM;

	res = platform_get_resource_byname(pdev, IORESOURCE_MEM, "cec");
	if (!res)
		return -ENODEV;

	vc4_hdmi->cec_regs = devm_ioremap(dev, res->start, resource_size(res));
	if (!vc4_hdmi->cec_regs)
		return -ENOMEM;

	res = platform_get_resource_byname(pdev, IORESOURCE_MEM, "csc");
	if (!res)
		return -ENODEV;

	vc4_hdmi->csc_regs = devm_ioremap(dev, res->start, resource_size(res));
	if (!vc4_hdmi->csc_regs)
		return -ENOMEM;

	res = platform_get_resource_byname(pdev, IORESOURCE_MEM, "dvp");
	if (!res)
		return -ENODEV;

	vc4_hdmi->dvp_regs = devm_ioremap(dev, res->start, resource_size(res));
	if (!vc4_hdmi->dvp_regs)
		return -ENOMEM;

	res = platform_get_resource_byname(pdev, IORESOURCE_MEM, "phy");
	if (!res)
		return -ENODEV;

	vc4_hdmi->phy_regs = devm_ioremap(dev, res->start, resource_size(res));
	if (!vc4_hdmi->phy_regs)
		return -ENOMEM;

	res = platform_get_resource_byname(pdev, IORESOURCE_MEM, "packet");
	if (!res)
		return -ENODEV;

	vc4_hdmi->ram_regs = devm_ioremap(dev, res->start, resource_size(res));
	if (!vc4_hdmi->ram_regs)
		return -ENOMEM;

	res = platform_get_resource_byname(pdev, IORESOURCE_MEM, "rm");
	if (!res)
		return -ENODEV;

	vc4_hdmi->rm_regs = devm_ioremap(dev, res->start, resource_size(res));
	if (!vc4_hdmi->rm_regs)
		return -ENOMEM;

	vc4_hdmi->hsm_clock = devm_clk_get(dev, "hdmi");
	if (IS_ERR(vc4_hdmi->hsm_clock)) {
		DRM_ERROR("Failed to get HDMI state machine clock\n");
		return PTR_ERR(vc4_hdmi->hsm_clock);
	}

	vc4_hdmi->pixel_bvb_clock = devm_clk_get(dev, "bvb");
	if (IS_ERR(vc4_hdmi->pixel_bvb_clock)) {
		DRM_ERROR("Failed to get pixel bvb clock\n");
		return PTR_ERR(vc4_hdmi->pixel_bvb_clock);
	}

	vc4_hdmi->audio_clock = devm_clk_get(dev, "audio");
	if (IS_ERR(vc4_hdmi->audio_clock)) {
		DRM_ERROR("Failed to get audio clock\n");
		return PTR_ERR(vc4_hdmi->audio_clock);
	}

	vc4_hdmi->cec_clock = devm_clk_get(dev, "cec");
	if (IS_ERR(vc4_hdmi->cec_clock)) {
		DRM_ERROR("Failed to get CEC clock\n");
		return PTR_ERR(vc4_hdmi->cec_clock);
	}

	vc4_hdmi->reset = devm_reset_control_get(dev, NULL);
	if (IS_ERR(vc4_hdmi->reset)) {
		DRM_ERROR("Failed to get HDMI reset line\n");
		return PTR_ERR(vc4_hdmi->reset);
	}

	return 0;
}

#ifdef CONFIG_PM
static int vc4_hdmi_runtime_suspend(struct device *dev)
{
	struct vc4_hdmi *vc4_hdmi = dev_get_drvdata(dev);

	clk_disable_unprepare(vc4_hdmi->hsm_clock);

	return 0;
}

static int vc4_hdmi_runtime_resume(struct device *dev)
{
	struct vc4_hdmi *vc4_hdmi = dev_get_drvdata(dev);
	int ret;

	ret = clk_prepare_enable(vc4_hdmi->hsm_clock);
	if (ret)
		return ret;

	return 0;
}
#endif

static int vc4_hdmi_bind(struct device *dev, struct device *master, void *data)
{
	const struct vc4_hdmi_variant *variant = of_device_get_match_data(dev);
	struct platform_device *pdev = to_platform_device(dev);
	struct drm_device *drm = dev_get_drvdata(master);
	struct vc4_hdmi *vc4_hdmi;
	struct drm_encoder *encoder;
	struct device_node *ddc_node;
	int ret;

	vc4_hdmi = devm_kzalloc(dev, sizeof(*vc4_hdmi), GFP_KERNEL);
	if (!vc4_hdmi)
		return -ENOMEM;
	INIT_DELAYED_WORK(&vc4_hdmi->scrambling_work, vc4_hdmi_scrambling_wq);

	dev_set_drvdata(dev, vc4_hdmi);
	encoder = &vc4_hdmi->encoder.base.base;
	vc4_hdmi->encoder.base.type = variant->encoder_type;
	vc4_hdmi->encoder.base.pre_crtc_configure = vc4_hdmi_encoder_pre_crtc_configure;
	vc4_hdmi->encoder.base.pre_crtc_enable = vc4_hdmi_encoder_pre_crtc_enable;
	vc4_hdmi->encoder.base.post_crtc_enable = vc4_hdmi_encoder_post_crtc_enable;
	vc4_hdmi->encoder.base.post_crtc_disable = vc4_hdmi_encoder_post_crtc_disable;
	vc4_hdmi->encoder.base.post_crtc_powerdown = vc4_hdmi_encoder_post_crtc_powerdown;
	vc4_hdmi->pdev = pdev;
	vc4_hdmi->variant = variant;

	ret = variant->init_resources(vc4_hdmi);
	if (ret)
		return ret;

	ddc_node = of_parse_phandle(dev->of_node, "ddc", 0);
	if (!ddc_node) {
		DRM_ERROR("Failed to find ddc node in device tree\n");
		return -ENODEV;
	}

	vc4_hdmi->ddc = of_find_i2c_adapter_by_node(ddc_node);
	of_node_put(ddc_node);
	if (!vc4_hdmi->ddc) {
		DRM_DEBUG("Failed to get ddc i2c adapter by node\n");
		return -EPROBE_DEFER;
	}

	/* Only use the GPIO HPD pin if present in the DT, otherwise
	 * we'll use the HDMI core's register.
	 */
	vc4_hdmi->hpd_gpio = devm_gpiod_get_optional(dev, "hpd", GPIOD_IN);
	if (IS_ERR(vc4_hdmi->hpd_gpio)) {
		ret = PTR_ERR(vc4_hdmi->hpd_gpio);
		goto err_put_ddc;
	}

	vc4_hdmi->disable_wifi_frequencies =
		of_property_read_bool(dev->of_node, "wifi-2.4ghz-coexistence");

	if (variant->max_pixel_clock == 600000000) {
		struct vc4_dev *vc4 = to_vc4_dev(drm);
		long max_rate = clk_round_rate(vc4->hvs->core_clk, 550000000);

		if (max_rate < 550000000)
			vc4_hdmi->disable_4kp60 = true;
	}

	if (vc4_hdmi->variant->reset)
		vc4_hdmi->variant->reset(vc4_hdmi);

	if ((of_device_is_compatible(dev->of_node, "brcm,bcm2711-hdmi0") ||
	     of_device_is_compatible(dev->of_node, "brcm,bcm2711-hdmi1")) &&
	    HDMI_READ(HDMI_VID_CTL) & VC4_HD_VID_CTL_ENABLE) {
		clk_prepare_enable(vc4_hdmi->pixel_clock);
		clk_prepare_enable(vc4_hdmi->hsm_clock);
		clk_prepare_enable(vc4_hdmi->pixel_bvb_clock);
	}

	pm_runtime_enable(dev);

	drm_simple_encoder_init(drm, encoder, DRM_MODE_ENCODER_TMDS);
	drm_encoder_helper_add(encoder, &vc4_hdmi_encoder_helper_funcs);

	ret = vc4_hdmi_connector_init(drm, vc4_hdmi);
	if (ret)
		goto err_destroy_encoder;

	ret = vc4_hdmi_cec_init(vc4_hdmi);
	if (ret)
		goto err_destroy_conn;

	ret = vc4_hdmi_audio_init(vc4_hdmi);
	if (ret)
		goto err_free_cec;

	vc4_debugfs_add_file(drm, variant->debugfs_name,
			     vc4_hdmi_debugfs_regs,
			     vc4_hdmi);

	return 0;

err_free_cec:
	vc4_hdmi_cec_exit(vc4_hdmi);
err_destroy_conn:
	vc4_hdmi_connector_destroy(&vc4_hdmi->connector);
err_destroy_encoder:
	drm_encoder_cleanup(encoder);
	pm_runtime_disable(dev);
err_put_ddc:
	put_device(&vc4_hdmi->ddc->dev);

	return ret;
}

static void vc4_hdmi_unbind(struct device *dev, struct device *master,
			    void *data)
{
	struct vc4_hdmi *vc4_hdmi;

	/*
	 * ASoC makes it a bit hard to retrieve a pointer to the
	 * vc4_hdmi structure. Registering the card will overwrite our
	 * device drvdata with a pointer to the snd_soc_card structure,
	 * which can then be used to retrieve whatever drvdata we want
	 * to associate.
	 *
	 * However, that doesn't fly in the case where we wouldn't
	 * register an ASoC card (because of an old DT that is missing
	 * the dmas properties for example), then the card isn't
	 * registered and the device drvdata wouldn't be set.
	 *
	 * We can deal with both cases by making sure a snd_soc_card
	 * pointer and a vc4_hdmi structure are pointing to the same
	 * memory address, so we can treat them indistinctly without any
	 * issue.
	 */
	BUILD_BUG_ON(offsetof(struct vc4_hdmi_audio, card) != 0);
	BUILD_BUG_ON(offsetof(struct vc4_hdmi, audio) != 0);
	vc4_hdmi = dev_get_drvdata(dev);

	kfree(vc4_hdmi->hdmi_regset.regs);
	kfree(vc4_hdmi->hd_regset.regs);

	vc4_hdmi_cec_exit(vc4_hdmi);
	vc4_hdmi_connector_destroy(&vc4_hdmi->connector);
	drm_encoder_cleanup(&vc4_hdmi->encoder.base.base);

	pm_runtime_disable(dev);

	put_device(&vc4_hdmi->ddc->dev);
}

static const struct component_ops vc4_hdmi_ops = {
	.bind   = vc4_hdmi_bind,
	.unbind = vc4_hdmi_unbind,
};

static int vc4_hdmi_dev_probe(struct platform_device *pdev)
{
	return component_add(&pdev->dev, &vc4_hdmi_ops);
}

static int vc4_hdmi_dev_remove(struct platform_device *pdev)
{
	component_del(&pdev->dev, &vc4_hdmi_ops);
	return 0;
}

static const struct vc4_hdmi_variant bcm2835_variant = {
	.encoder_type		= VC4_ENCODER_TYPE_HDMI0,
	.debugfs_name		= "hdmi_regs",
	.card_name		= "vc4-hdmi",
	.max_pixel_clock	= 162000000,
	.registers		= vc4_hdmi_fields,
	.num_registers		= ARRAY_SIZE(vc4_hdmi_fields),

	.init_resources		= vc4_hdmi_init_resources,
	.csc_setup		= vc4_hdmi_csc_setup,
	.reset			= vc4_hdmi_reset,
	.set_timings		= vc4_hdmi_set_timings,
	.phy_init		= vc4_hdmi_phy_init,
	.phy_disable		= vc4_hdmi_phy_disable,
	.phy_rng_enable		= vc4_hdmi_phy_rng_enable,
	.phy_rng_disable	= vc4_hdmi_phy_rng_disable,
	.channel_map		= vc4_hdmi_channel_map,
	.supports_hdr		= false,
};

static const struct vc4_hdmi_variant bcm2711_hdmi0_variant = {
	.encoder_type		= VC4_ENCODER_TYPE_HDMI0,
	.debugfs_name		= "hdmi0_regs",
	.card_name		= "vc4-hdmi-0",
	.max_pixel_clock	= HDMI_14_MAX_TMDS_CLK,
	.registers		= vc5_hdmi_hdmi0_fields,
	.num_registers		= ARRAY_SIZE(vc5_hdmi_hdmi0_fields),
	.phy_lane_mapping	= {
		PHY_LANE_0,
		PHY_LANE_1,
		PHY_LANE_2,
		PHY_LANE_CK,
	},
	.unsupported_odd_h_timings	= true,
	.external_irq_controller	= true,

	.init_resources		= vc5_hdmi_init_resources,
	.csc_setup		= vc5_hdmi_csc_setup,
	.reset			= vc5_hdmi_reset,
	.set_timings		= vc5_hdmi_set_timings,
	.phy_init		= vc5_hdmi_phy_init,
	.phy_disable		= vc5_hdmi_phy_disable,
	.phy_rng_enable		= vc5_hdmi_phy_rng_enable,
	.phy_rng_disable	= vc5_hdmi_phy_rng_disable,
	.channel_map		= vc5_hdmi_channel_map,
	.supports_hdr		= true,
};

static const struct vc4_hdmi_variant bcm2711_hdmi1_variant = {
	.encoder_type		= VC4_ENCODER_TYPE_HDMI1,
	.debugfs_name		= "hdmi1_regs",
	.card_name		= "vc4-hdmi-1",
	.max_pixel_clock	= HDMI_14_MAX_TMDS_CLK,
	.registers		= vc5_hdmi_hdmi1_fields,
	.num_registers		= ARRAY_SIZE(vc5_hdmi_hdmi1_fields),
	.phy_lane_mapping	= {
		PHY_LANE_1,
		PHY_LANE_0,
		PHY_LANE_CK,
		PHY_LANE_2,
	},
	.unsupported_odd_h_timings	= true,
	.external_irq_controller	= true,

	.init_resources		= vc5_hdmi_init_resources,
	.csc_setup		= vc5_hdmi_csc_setup,
	.reset			= vc5_hdmi_reset,
	.set_timings		= vc5_hdmi_set_timings,
	.phy_init		= vc5_hdmi_phy_init,
	.phy_disable		= vc5_hdmi_phy_disable,
	.phy_rng_enable		= vc5_hdmi_phy_rng_enable,
	.phy_rng_disable	= vc5_hdmi_phy_rng_disable,
	.channel_map		= vc5_hdmi_channel_map,
	.supports_hdr		= true,
};

static const struct of_device_id vc4_hdmi_dt_match[] = {
	{ .compatible = "brcm,bcm2835-hdmi", .data = &bcm2835_variant },
	{ .compatible = "brcm,bcm2711-hdmi0", .data = &bcm2711_hdmi0_variant },
	{ .compatible = "brcm,bcm2711-hdmi1", .data = &bcm2711_hdmi1_variant },
	{}
};

static const struct dev_pm_ops vc4_hdmi_pm_ops = {
	SET_RUNTIME_PM_OPS(vc4_hdmi_runtime_suspend,
			   vc4_hdmi_runtime_resume,
			   NULL)
};

struct platform_driver vc4_hdmi_driver = {
	.probe = vc4_hdmi_dev_probe,
	.remove = vc4_hdmi_dev_remove,
	.driver = {
		.name = "vc4_hdmi",
		.of_match_table = vc4_hdmi_dt_match,
		.pm = &vc4_hdmi_pm_ops,
	},
};<|MERGE_RESOLUTION|>--- conflicted
+++ resolved
@@ -166,18 +166,11 @@
 	struct vc4_hdmi *vc4_hdmi = connector_to_vc4_hdmi(connector);
 	bool connected = false;
 
-<<<<<<< HEAD
 	WARN_ON(pm_runtime_resume_and_get(&vc4_hdmi->pdev->dev));
 
-	if (vc4_hdmi->hpd_gpio) {
-		if (gpio_get_value_cansleep(vc4_hdmi->hpd_gpio) ^
-		    vc4_hdmi->hpd_active_low)
-			connected = true;
-=======
 	if (vc4_hdmi->hpd_gpio &&
 	    gpiod_get_value_cansleep(vc4_hdmi->hpd_gpio)) {
 		connected = true;
->>>>>>> 8a02ea42
 	} else if (drm_probe_ddc(vc4_hdmi->ddc)) {
 		connected = true;
 	} else if (HDMI_READ(HDMI_HOTPLUG) & VC4_HDMI_HOTPLUG_CONNECTED) {
