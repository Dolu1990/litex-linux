/*
 * Copyright 2016 Advanced Micro Devices, Inc.
 * All Rights Reserved.
 *
 * Permission is hereby granted, free of charge, to any person obtaining a
 * copy of this software and associated documentation files (the
 * "Software"), to deal in the Software without restriction, including
 * without limitation the rights to use, copy, modify, merge, publish,
 * distribute, sub license, and/or sell copies of the Software, and to
 * permit persons to whom the Software is furnished to do so, subject to
 * the following conditions:
 *
 * THE SOFTWARE IS PROVIDED "AS IS", WITHOUT WARRANTY OF ANY KIND, EXPRESS OR
 * IMPLIED, INCLUDING BUT NOT LIMITED TO THE WARRANTIES OF MERCHANTABILITY,
 * FITNESS FOR A PARTICULAR PURPOSE AND NON-INFRINGEMENT. IN NO EVENT SHALL
 * THE COPYRIGHT HOLDERS, AUTHORS AND/OR ITS SUPPLIERS BE LIABLE FOR ANY CLAIM,
 * DAMAGES OR OTHER LIABILITY, WHETHER IN AN ACTION OF CONTRACT, TORT OR
 * OTHERWISE, ARISING FROM, OUT OF OR IN CONNECTION WITH THE SOFTWARE OR THE
 * USE OR OTHER DEALINGS IN THE SOFTWARE.
 *
 * The above copyright notice and this permission notice (including the
 * next paragraph) shall be included in all copies or substantial portions
 * of the Software.
 *
 */

#include <linux/firmware.h>
#include <drm/drm_drv.h>

#include "amdgpu.h"
#include "amdgpu_vce.h"
#include "soc15.h"
#include "soc15d.h"
#include "soc15_common.h"
#include "mmsch_v1_0.h"

#include "vce/vce_4_0_offset.h"
#include "vce/vce_4_0_default.h"
#include "vce/vce_4_0_sh_mask.h"
#include "mmhub/mmhub_1_0_offset.h"
#include "mmhub/mmhub_1_0_sh_mask.h"

#include "ivsrcid/vce/irqsrcs_vce_4_0.h"

#define VCE_STATUS_VCPU_REPORT_FW_LOADED_MASK	0x02

#define VCE_V4_0_FW_SIZE	(384 * 1024)
#define VCE_V4_0_STACK_SIZE	(64 * 1024)
#define VCE_V4_0_DATA_SIZE	((16 * 1024 * AMDGPU_MAX_VCE_HANDLES) + (52 * 1024))

static void vce_v4_0_mc_resume(struct amdgpu_device *adev);
static void vce_v4_0_set_ring_funcs(struct amdgpu_device *adev);
static void vce_v4_0_set_irq_funcs(struct amdgpu_device *adev);

/**
 * vce_v4_0_ring_get_rptr - get read pointer
 *
 * @ring: amdgpu_ring pointer
 *
 * Returns the current hardware read pointer
 */
static uint64_t vce_v4_0_ring_get_rptr(struct amdgpu_ring *ring)
{
	struct amdgpu_device *adev = ring->adev;

	if (ring->me == 0)
		return RREG32(SOC15_REG_OFFSET(VCE, 0, mmVCE_RB_RPTR));
	else if (ring->me == 1)
		return RREG32(SOC15_REG_OFFSET(VCE, 0, mmVCE_RB_RPTR2));
	else
		return RREG32(SOC15_REG_OFFSET(VCE, 0, mmVCE_RB_RPTR3));
}

/**
 * vce_v4_0_ring_get_wptr - get write pointer
 *
 * @ring: amdgpu_ring pointer
 *
 * Returns the current hardware write pointer
 */
static uint64_t vce_v4_0_ring_get_wptr(struct amdgpu_ring *ring)
{
	struct amdgpu_device *adev = ring->adev;

	if (ring->use_doorbell)
		return adev->wb.wb[ring->wptr_offs];

	if (ring->me == 0)
		return RREG32(SOC15_REG_OFFSET(VCE, 0, mmVCE_RB_WPTR));
	else if (ring->me == 1)
		return RREG32(SOC15_REG_OFFSET(VCE, 0, mmVCE_RB_WPTR2));
	else
		return RREG32(SOC15_REG_OFFSET(VCE, 0, mmVCE_RB_WPTR3));
}

/**
 * vce_v4_0_ring_set_wptr - set write pointer
 *
 * @ring: amdgpu_ring pointer
 *
 * Commits the write pointer to the hardware
 */
static void vce_v4_0_ring_set_wptr(struct amdgpu_ring *ring)
{
	struct amdgpu_device *adev = ring->adev;

	if (ring->use_doorbell) {
		/* XXX check if swapping is necessary on BE */
		adev->wb.wb[ring->wptr_offs] = lower_32_bits(ring->wptr);
		WDOORBELL32(ring->doorbell_index, lower_32_bits(ring->wptr));
		return;
	}

	if (ring->me == 0)
		WREG32(SOC15_REG_OFFSET(VCE, 0, mmVCE_RB_WPTR),
			lower_32_bits(ring->wptr));
	else if (ring->me == 1)
		WREG32(SOC15_REG_OFFSET(VCE, 0, mmVCE_RB_WPTR2),
			lower_32_bits(ring->wptr));
	else
		WREG32(SOC15_REG_OFFSET(VCE, 0, mmVCE_RB_WPTR3),
			lower_32_bits(ring->wptr));
}

static int vce_v4_0_firmware_loaded(struct amdgpu_device *adev)
{
	int i, j;

	for (i = 0; i < 10; ++i) {
		for (j = 0; j < 100; ++j) {
			uint32_t status =
				RREG32(SOC15_REG_OFFSET(VCE, 0, mmVCE_STATUS));

			if (status & VCE_STATUS_VCPU_REPORT_FW_LOADED_MASK)
				return 0;
			mdelay(10);
		}

		DRM_ERROR("VCE not responding, trying to reset the ECPU!!!\n");
		WREG32_P(SOC15_REG_OFFSET(VCE, 0, mmVCE_SOFT_RESET),
				VCE_SOFT_RESET__ECPU_SOFT_RESET_MASK,
				~VCE_SOFT_RESET__ECPU_SOFT_RESET_MASK);
		mdelay(10);
		WREG32_P(SOC15_REG_OFFSET(VCE, 0, mmVCE_SOFT_RESET), 0,
				~VCE_SOFT_RESET__ECPU_SOFT_RESET_MASK);
		mdelay(10);

	}

	return -ETIMEDOUT;
}

static int vce_v4_0_mmsch_start(struct amdgpu_device *adev,
				struct amdgpu_mm_table *table)
{
	uint32_t data = 0, loop;
	uint64_t addr = table->gpu_addr;
	struct mmsch_v1_0_init_header *header = (struct mmsch_v1_0_init_header *)table->cpu_addr;
	uint32_t size;

	size = header->header_size + header->vce_table_size + header->uvd_table_size;

	/* 1, write to vce_mmsch_vf_ctx_addr_lo/hi register with GPU mc addr of memory descriptor location */
	WREG32(SOC15_REG_OFFSET(VCE, 0, mmVCE_MMSCH_VF_CTX_ADDR_LO), lower_32_bits(addr));
	WREG32(SOC15_REG_OFFSET(VCE, 0, mmVCE_MMSCH_VF_CTX_ADDR_HI), upper_32_bits(addr));

	/* 2, update vmid of descriptor */
	data = RREG32(SOC15_REG_OFFSET(VCE, 0, mmVCE_MMSCH_VF_VMID));
	data &= ~VCE_MMSCH_VF_VMID__VF_CTX_VMID_MASK;
	data |= (0 << VCE_MMSCH_VF_VMID__VF_CTX_VMID__SHIFT); /* use domain0 for MM scheduler */
	WREG32(SOC15_REG_OFFSET(VCE, 0, mmVCE_MMSCH_VF_VMID), data);

	/* 3, notify mmsch about the size of this descriptor */
	WREG32(SOC15_REG_OFFSET(VCE, 0, mmVCE_MMSCH_VF_CTX_SIZE), size);

	/* 4, set resp to zero */
	WREG32(SOC15_REG_OFFSET(VCE, 0, mmVCE_MMSCH_VF_MAILBOX_RESP), 0);

	WDOORBELL32(adev->vce.ring[0].doorbell_index, 0);
	adev->wb.wb[adev->vce.ring[0].wptr_offs] = 0;
	adev->vce.ring[0].wptr = 0;
	adev->vce.ring[0].wptr_old = 0;

	/* 5, kick off the initialization and wait until VCE_MMSCH_VF_MAILBOX_RESP becomes non-zero */
	WREG32(SOC15_REG_OFFSET(VCE, 0, mmVCE_MMSCH_VF_MAILBOX_HOST), 0x10000001);

	data = RREG32(SOC15_REG_OFFSET(VCE, 0, mmVCE_MMSCH_VF_MAILBOX_RESP));
	loop = 1000;
	while ((data & 0x10000002) != 0x10000002) {
		udelay(10);
		data = RREG32(SOC15_REG_OFFSET(VCE, 0, mmVCE_MMSCH_VF_MAILBOX_RESP));
		loop--;
		if (!loop)
			break;
	}

	if (!loop) {
		dev_err(adev->dev, "failed to init MMSCH, mmVCE_MMSCH_VF_MAILBOX_RESP = %x\n", data);
		return -EBUSY;
	}

	return 0;
}

static int vce_v4_0_sriov_start(struct amdgpu_device *adev)
{
	struct amdgpu_ring *ring;
	uint32_t offset, size;
	uint32_t table_size = 0;
	struct mmsch_v1_0_cmd_direct_write direct_wt = { { 0 } };
	struct mmsch_v1_0_cmd_direct_read_modify_write direct_rd_mod_wt = { { 0 } };
	struct mmsch_v1_0_cmd_direct_polling direct_poll = { { 0 } };
	struct mmsch_v1_0_cmd_end end = { { 0 } };
	uint32_t *init_table = adev->virt.mm_table.cpu_addr;
	struct mmsch_v1_0_init_header *header = (struct mmsch_v1_0_init_header *)init_table;

	direct_wt.cmd_header.command_type = MMSCH_COMMAND__DIRECT_REG_WRITE;
	direct_rd_mod_wt.cmd_header.command_type = MMSCH_COMMAND__DIRECT_REG_READ_MODIFY_WRITE;
	direct_poll.cmd_header.command_type = MMSCH_COMMAND__DIRECT_REG_POLLING;
	end.cmd_header.command_type = MMSCH_COMMAND__END;

	if (header->vce_table_offset == 0 && header->vce_table_size == 0) {
		header->version = MMSCH_VERSION;
		header->header_size = sizeof(struct mmsch_v1_0_init_header) >> 2;

		if (header->uvd_table_offset == 0 && header->uvd_table_size == 0)
			header->vce_table_offset = header->header_size;
		else
			header->vce_table_offset = header->uvd_table_size + header->uvd_table_offset;

		init_table += header->vce_table_offset;

		ring = &adev->vce.ring[0];
		MMSCH_V1_0_INSERT_DIRECT_WT(SOC15_REG_OFFSET(VCE, 0, mmVCE_RB_BASE_LO),
					    lower_32_bits(ring->gpu_addr));
		MMSCH_V1_0_INSERT_DIRECT_WT(SOC15_REG_OFFSET(VCE, 0, mmVCE_RB_BASE_HI),
					    upper_32_bits(ring->gpu_addr));
		MMSCH_V1_0_INSERT_DIRECT_WT(SOC15_REG_OFFSET(VCE, 0, mmVCE_RB_SIZE),
					    ring->ring_size / 4);

		/* BEGING OF MC_RESUME */
		MMSCH_V1_0_INSERT_DIRECT_WT(SOC15_REG_OFFSET(VCE, 0, mmVCE_LMI_CTRL), 0x398000);
		MMSCH_V1_0_INSERT_DIRECT_RD_MOD_WT(SOC15_REG_OFFSET(VCE, 0, mmVCE_LMI_CACHE_CTRL), ~0x1, 0);
		MMSCH_V1_0_INSERT_DIRECT_WT(SOC15_REG_OFFSET(VCE, 0, mmVCE_LMI_SWAP_CNTL), 0);
		MMSCH_V1_0_INSERT_DIRECT_WT(SOC15_REG_OFFSET(VCE, 0, mmVCE_LMI_SWAP_CNTL1), 0);
		MMSCH_V1_0_INSERT_DIRECT_WT(SOC15_REG_OFFSET(VCE, 0, mmVCE_LMI_VM_CTRL), 0);

		offset = AMDGPU_VCE_FIRMWARE_OFFSET;
		if (adev->firmware.load_type == AMDGPU_FW_LOAD_PSP) {
			uint32_t low = adev->firmware.ucode[AMDGPU_UCODE_ID_VCE].tmr_mc_addr_lo;
			uint32_t hi = adev->firmware.ucode[AMDGPU_UCODE_ID_VCE].tmr_mc_addr_hi;
			uint64_t tmr_mc_addr = (uint64_t)(hi) << 32 | low;

			MMSCH_V1_0_INSERT_DIRECT_WT(SOC15_REG_OFFSET(VCE, 0,
						mmVCE_LMI_VCPU_CACHE_40BIT_BAR0), tmr_mc_addr >> 8);
			MMSCH_V1_0_INSERT_DIRECT_WT(SOC15_REG_OFFSET(VCE, 0,
						mmVCE_LMI_VCPU_CACHE_64BIT_BAR0),
						(tmr_mc_addr >> 40) & 0xff);
			MMSCH_V1_0_INSERT_DIRECT_WT(SOC15_REG_OFFSET(VCE, 0, mmVCE_VCPU_CACHE_OFFSET0), 0);
		} else {
			MMSCH_V1_0_INSERT_DIRECT_WT(SOC15_REG_OFFSET(VCE, 0,
						mmVCE_LMI_VCPU_CACHE_40BIT_BAR0),
						adev->vce.gpu_addr >> 8);
			MMSCH_V1_0_INSERT_DIRECT_WT(SOC15_REG_OFFSET(VCE, 0,
						mmVCE_LMI_VCPU_CACHE_64BIT_BAR0),
						(adev->vce.gpu_addr >> 40) & 0xff);
			MMSCH_V1_0_INSERT_DIRECT_WT(SOC15_REG_OFFSET(VCE, 0, mmVCE_VCPU_CACHE_OFFSET0),
						offset & ~0x0f000000);

		}
		MMSCH_V1_0_INSERT_DIRECT_WT(SOC15_REG_OFFSET(VCE, 0,
						mmVCE_LMI_VCPU_CACHE_40BIT_BAR1),
						adev->vce.gpu_addr >> 8);
		MMSCH_V1_0_INSERT_DIRECT_WT(SOC15_REG_OFFSET(VCE, 0,
						mmVCE_LMI_VCPU_CACHE_64BIT_BAR1),
						(adev->vce.gpu_addr >> 40) & 0xff);
		MMSCH_V1_0_INSERT_DIRECT_WT(SOC15_REG_OFFSET(VCE, 0,
						mmVCE_LMI_VCPU_CACHE_40BIT_BAR2),
						adev->vce.gpu_addr >> 8);
		MMSCH_V1_0_INSERT_DIRECT_WT(SOC15_REG_OFFSET(VCE, 0,
						mmVCE_LMI_VCPU_CACHE_64BIT_BAR2),
						(adev->vce.gpu_addr >> 40) & 0xff);

		size = VCE_V4_0_FW_SIZE;
		MMSCH_V1_0_INSERT_DIRECT_WT(SOC15_REG_OFFSET(VCE, 0, mmVCE_VCPU_CACHE_SIZE0), size);

		offset = (adev->firmware.load_type != AMDGPU_FW_LOAD_PSP) ? offset + size : 0;
		size = VCE_V4_0_STACK_SIZE;
		MMSCH_V1_0_INSERT_DIRECT_WT(SOC15_REG_OFFSET(VCE, 0, mmVCE_VCPU_CACHE_OFFSET1),
					(offset & ~0x0f000000) | (1 << 24));
		MMSCH_V1_0_INSERT_DIRECT_WT(SOC15_REG_OFFSET(VCE, 0, mmVCE_VCPU_CACHE_SIZE1), size);

		offset += size;
		size = VCE_V4_0_DATA_SIZE;
		MMSCH_V1_0_INSERT_DIRECT_WT(SOC15_REG_OFFSET(VCE, 0, mmVCE_VCPU_CACHE_OFFSET2),
					(offset & ~0x0f000000) | (2 << 24));
		MMSCH_V1_0_INSERT_DIRECT_WT(SOC15_REG_OFFSET(VCE, 0, mmVCE_VCPU_CACHE_SIZE2), size);

		MMSCH_V1_0_INSERT_DIRECT_RD_MOD_WT(SOC15_REG_OFFSET(VCE, 0, mmVCE_LMI_CTRL2), ~0x100, 0);
		MMSCH_V1_0_INSERT_DIRECT_RD_MOD_WT(SOC15_REG_OFFSET(VCE, 0, mmVCE_SYS_INT_EN),
						   VCE_SYS_INT_EN__VCE_SYS_INT_TRAP_INTERRUPT_EN_MASK,
						   VCE_SYS_INT_EN__VCE_SYS_INT_TRAP_INTERRUPT_EN_MASK);

		/* end of MC_RESUME */
		MMSCH_V1_0_INSERT_DIRECT_RD_MOD_WT(SOC15_REG_OFFSET(VCE, 0, mmVCE_STATUS),
						   VCE_STATUS__JOB_BUSY_MASK, ~VCE_STATUS__JOB_BUSY_MASK);
		MMSCH_V1_0_INSERT_DIRECT_RD_MOD_WT(SOC15_REG_OFFSET(VCE, 0, mmVCE_VCPU_CNTL),
						   ~0x200001, VCE_VCPU_CNTL__CLK_EN_MASK);
		MMSCH_V1_0_INSERT_DIRECT_RD_MOD_WT(SOC15_REG_OFFSET(VCE, 0, mmVCE_SOFT_RESET),
						   ~VCE_SOFT_RESET__ECPU_SOFT_RESET_MASK, 0);

		MMSCH_V1_0_INSERT_DIRECT_POLL(SOC15_REG_OFFSET(VCE, 0, mmVCE_STATUS),
					      VCE_STATUS_VCPU_REPORT_FW_LOADED_MASK,
					      VCE_STATUS_VCPU_REPORT_FW_LOADED_MASK);

		/* clear BUSY flag */
		MMSCH_V1_0_INSERT_DIRECT_RD_MOD_WT(SOC15_REG_OFFSET(VCE, 0, mmVCE_STATUS),
						   ~VCE_STATUS__JOB_BUSY_MASK, 0);

		/* add end packet */
		memcpy((void *)init_table, &end, sizeof(struct mmsch_v1_0_cmd_end));
		table_size += sizeof(struct mmsch_v1_0_cmd_end) / 4;
		header->vce_table_size = table_size;
	}

	return vce_v4_0_mmsch_start(adev, &adev->virt.mm_table);
}

/**
 * vce_v4_0_start - start VCE block
 *
 * @adev: amdgpu_device pointer
 *
 * Setup and start the VCE block
 */
static int vce_v4_0_start(struct amdgpu_device *adev)
{
	struct amdgpu_ring *ring;
	int r;

	ring = &adev->vce.ring[0];

	WREG32(SOC15_REG_OFFSET(VCE, 0, mmVCE_RB_RPTR), lower_32_bits(ring->wptr));
	WREG32(SOC15_REG_OFFSET(VCE, 0, mmVCE_RB_WPTR), lower_32_bits(ring->wptr));
	WREG32(SOC15_REG_OFFSET(VCE, 0, mmVCE_RB_BASE_LO), ring->gpu_addr);
	WREG32(SOC15_REG_OFFSET(VCE, 0, mmVCE_RB_BASE_HI), upper_32_bits(ring->gpu_addr));
	WREG32(SOC15_REG_OFFSET(VCE, 0, mmVCE_RB_SIZE), ring->ring_size / 4);

	ring = &adev->vce.ring[1];

	WREG32(SOC15_REG_OFFSET(VCE, 0, mmVCE_RB_RPTR2), lower_32_bits(ring->wptr));
	WREG32(SOC15_REG_OFFSET(VCE, 0, mmVCE_RB_WPTR2), lower_32_bits(ring->wptr));
	WREG32(SOC15_REG_OFFSET(VCE, 0, mmVCE_RB_BASE_LO2), ring->gpu_addr);
	WREG32(SOC15_REG_OFFSET(VCE, 0, mmVCE_RB_BASE_HI2), upper_32_bits(ring->gpu_addr));
	WREG32(SOC15_REG_OFFSET(VCE, 0, mmVCE_RB_SIZE2), ring->ring_size / 4);

	ring = &adev->vce.ring[2];

	WREG32(SOC15_REG_OFFSET(VCE, 0, mmVCE_RB_RPTR3), lower_32_bits(ring->wptr));
	WREG32(SOC15_REG_OFFSET(VCE, 0, mmVCE_RB_WPTR3), lower_32_bits(ring->wptr));
	WREG32(SOC15_REG_OFFSET(VCE, 0, mmVCE_RB_BASE_LO3), ring->gpu_addr);
	WREG32(SOC15_REG_OFFSET(VCE, 0, mmVCE_RB_BASE_HI3), upper_32_bits(ring->gpu_addr));
	WREG32(SOC15_REG_OFFSET(VCE, 0, mmVCE_RB_SIZE3), ring->ring_size / 4);

	vce_v4_0_mc_resume(adev);
	WREG32_P(SOC15_REG_OFFSET(VCE, 0, mmVCE_STATUS), VCE_STATUS__JOB_BUSY_MASK,
			~VCE_STATUS__JOB_BUSY_MASK);

	WREG32_P(SOC15_REG_OFFSET(VCE, 0, mmVCE_VCPU_CNTL), 1, ~0x200001);

	WREG32_P(SOC15_REG_OFFSET(VCE, 0, mmVCE_SOFT_RESET), 0,
			~VCE_SOFT_RESET__ECPU_SOFT_RESET_MASK);
	mdelay(100);

	r = vce_v4_0_firmware_loaded(adev);

	/* clear BUSY flag */
	WREG32_P(SOC15_REG_OFFSET(VCE, 0, mmVCE_STATUS), 0, ~VCE_STATUS__JOB_BUSY_MASK);

	if (r) {
		DRM_ERROR("VCE not responding, giving up!!!\n");
		return r;
	}

	return 0;
}

static int vce_v4_0_stop(struct amdgpu_device *adev)
{

	/* Disable VCPU */
	WREG32_P(SOC15_REG_OFFSET(VCE, 0, mmVCE_VCPU_CNTL), 0, ~0x200001);

	/* hold on ECPU */
	WREG32_P(SOC15_REG_OFFSET(VCE, 0, mmVCE_SOFT_RESET),
			VCE_SOFT_RESET__ECPU_SOFT_RESET_MASK,
			~VCE_SOFT_RESET__ECPU_SOFT_RESET_MASK);

	/* clear VCE_STATUS */
	WREG32(SOC15_REG_OFFSET(VCE, 0, mmVCE_STATUS), 0);

	/* Set Clock-Gating off */
	/* if (adev->cg_flags & AMD_CG_SUPPORT_VCE_MGCG)
		vce_v4_0_set_vce_sw_clock_gating(adev, false);
	*/

	return 0;
}

static int vce_v4_0_early_init(void *handle)
{
	struct amdgpu_device *adev = (struct amdgpu_device *)handle;

	if (amdgpu_sriov_vf(adev)) /* currently only VCN0 support SRIOV */
		adev->vce.num_rings = 1;
	else
		adev->vce.num_rings = 3;

	vce_v4_0_set_ring_funcs(adev);
	vce_v4_0_set_irq_funcs(adev);

	return 0;
}

static int vce_v4_0_sw_init(void *handle)
{
	struct amdgpu_device *adev = (struct amdgpu_device *)handle;
	struct amdgpu_ring *ring;

	unsigned size;
	int r, i;

	r = amdgpu_irq_add_id(adev, SOC15_IH_CLIENTID_VCE0, 167, &adev->vce.irq);
	if (r)
		return r;

	size  = VCE_V4_0_STACK_SIZE + VCE_V4_0_DATA_SIZE;
	if (adev->firmware.load_type != AMDGPU_FW_LOAD_PSP)
		size += VCE_V4_0_FW_SIZE;

	r = amdgpu_vce_sw_init(adev, size);
	if (r)
		return r;

	if (adev->firmware.load_type == AMDGPU_FW_LOAD_PSP) {
		const struct common_firmware_header *hdr;
		unsigned size = amdgpu_bo_size(adev->vce.vcpu_bo);

		adev->vce.saved_bo = kvmalloc(size, GFP_KERNEL);
		if (!adev->vce.saved_bo)
			return -ENOMEM;

		hdr = (const struct common_firmware_header *)adev->vce.fw->data;
		adev->firmware.ucode[AMDGPU_UCODE_ID_VCE].ucode_id = AMDGPU_UCODE_ID_VCE;
		adev->firmware.ucode[AMDGPU_UCODE_ID_VCE].fw = adev->vce.fw;
		adev->firmware.fw_size +=
			ALIGN(le32_to_cpu(hdr->ucode_size_bytes), PAGE_SIZE);
		DRM_INFO("PSP loading VCE firmware\n");
	} else {
		r = amdgpu_vce_resume(adev);
		if (r)
			return r;
	}

	for (i = 0; i < adev->vce.num_rings; i++) {
		enum amdgpu_ring_priority_level hw_prio = amdgpu_vce_get_ring_prio(i);

		ring = &adev->vce.ring[i];
		sprintf(ring->name, "vce%d", i);
		if (amdgpu_sriov_vf(adev)) {
			/* DOORBELL only works under SRIOV */
			ring->use_doorbell = true;

			/* currently only use the first encoding ring for sriov,
			 * so set unused location for other unused rings.
			 */
			if (i == 0)
				ring->doorbell_index = adev->doorbell_index.uvd_vce.vce_ring0_1 * 2;
			else
				ring->doorbell_index = adev->doorbell_index.uvd_vce.vce_ring2_3 * 2 + 1;
		}
		r = amdgpu_ring_init(adev, ring, 512, &adev->vce.irq, 0,
				     hw_prio, NULL);
		if (r)
			return r;
	}


	r = amdgpu_vce_entity_init(adev);
	if (r)
		return r;

	r = amdgpu_virt_alloc_mm_table(adev);
	if (r)
		return r;

	return r;
}

static int vce_v4_0_sw_fini(void *handle)
{
	int r;
	struct amdgpu_device *adev = (struct amdgpu_device *)handle;

	/* free MM table */
	amdgpu_virt_free_mm_table(adev);

	if (adev->firmware.load_type == AMDGPU_FW_LOAD_PSP) {
		kvfree(adev->vce.saved_bo);
		adev->vce.saved_bo = NULL;
	}

	r = amdgpu_vce_suspend(adev);
	if (r)
		return r;

	return amdgpu_vce_sw_fini(adev);
}

static int vce_v4_0_hw_init(void *handle)
{
	int r, i;
	struct amdgpu_device *adev = (struct amdgpu_device *)handle;

	if (amdgpu_sriov_vf(adev))
		r = vce_v4_0_sriov_start(adev);
	else
		r = vce_v4_0_start(adev);
	if (r)
		return r;

	for (i = 0; i < adev->vce.num_rings; i++) {
		r = amdgpu_ring_test_helper(&adev->vce.ring[i]);
		if (r)
			return r;
	}

	DRM_INFO("VCE initialized successfully.\n");

	return 0;
}

static int vce_v4_0_hw_fini(void *handle)
{
	struct amdgpu_device *adev = (struct amdgpu_device *)handle;

<<<<<<< HEAD
	/*
	 * Proper cleanups before halting the HW engine:
	 *   - cancel the delayed idle work
	 *   - enable powergating
	 *   - enable clockgating
	 *   - disable dpm
	 *
	 * TODO: to align with the VCN implementation, move the
	 * jobs for clockgating/powergating/dpm setting to
	 * ->set_powergating_state().
	 */
	cancel_delayed_work_sync(&adev->vce.idle_work);

	if (adev->pm.dpm_enabled) {
		amdgpu_dpm_enable_vce(adev, false);
	} else {
		amdgpu_asic_set_vce_clocks(adev, 0, 0);
		amdgpu_device_ip_set_powergating_state(adev, AMD_IP_BLOCK_TYPE_VCE,
						       AMD_PG_STATE_GATE);
		amdgpu_device_ip_set_clockgating_state(adev, AMD_IP_BLOCK_TYPE_VCE,
						       AMD_CG_STATE_GATE);
	}

=======
	cancel_delayed_work_sync(&adev->vce.idle_work);

>>>>>>> df0cc57e
	if (!amdgpu_sriov_vf(adev)) {
		/* vce_v4_0_wait_for_idle(handle); */
		vce_v4_0_stop(adev);
	} else {
		/* full access mode, so don't touch any VCE register */
		DRM_DEBUG("For SRIOV client, shouldn't do anything.\n");
	}

	return 0;
}

static int vce_v4_0_suspend(void *handle)
{
	struct amdgpu_device *adev = (struct amdgpu_device *)handle;
	int r, idx;

	if (adev->vce.vcpu_bo == NULL)
		return 0;

<<<<<<< HEAD
	if (drm_dev_enter(&adev->ddev, &idx)) {
=======
	if (drm_dev_enter(adev_to_drm(adev), &idx)) {
>>>>>>> df0cc57e
		if (adev->firmware.load_type == AMDGPU_FW_LOAD_PSP) {
			unsigned size = amdgpu_bo_size(adev->vce.vcpu_bo);
			void *ptr = adev->vce.cpu_addr;

			memcpy_fromio(adev->vce.saved_bo, ptr, size);
		}
		drm_dev_exit(idx);
<<<<<<< HEAD
=======
	}

	/*
	 * Proper cleanups before halting the HW engine:
	 *   - cancel the delayed idle work
	 *   - enable powergating
	 *   - enable clockgating
	 *   - disable dpm
	 *
	 * TODO: to align with the VCN implementation, move the
	 * jobs for clockgating/powergating/dpm setting to
	 * ->set_powergating_state().
	 */
	cancel_delayed_work_sync(&adev->vce.idle_work);

	if (adev->pm.dpm_enabled) {
		amdgpu_dpm_enable_vce(adev, false);
	} else {
		amdgpu_asic_set_vce_clocks(adev, 0, 0);
		amdgpu_device_ip_set_powergating_state(adev, AMD_IP_BLOCK_TYPE_VCE,
						       AMD_PG_STATE_GATE);
		amdgpu_device_ip_set_clockgating_state(adev, AMD_IP_BLOCK_TYPE_VCE,
						       AMD_CG_STATE_GATE);
>>>>>>> df0cc57e
	}

	r = vce_v4_0_hw_fini(adev);
	if (r)
		return r;

	return amdgpu_vce_suspend(adev);
}

static int vce_v4_0_resume(void *handle)
{
	struct amdgpu_device *adev = (struct amdgpu_device *)handle;
	int r, idx;

	if (adev->vce.vcpu_bo == NULL)
		return -EINVAL;

	if (adev->firmware.load_type == AMDGPU_FW_LOAD_PSP) {

<<<<<<< HEAD
		if (drm_dev_enter(&adev->ddev, &idx)) {
=======
		if (drm_dev_enter(adev_to_drm(adev), &idx)) {
>>>>>>> df0cc57e
			unsigned size = amdgpu_bo_size(adev->vce.vcpu_bo);
			void *ptr = adev->vce.cpu_addr;

			memcpy_toio(ptr, adev->vce.saved_bo, size);
			drm_dev_exit(idx);
		}
	} else {
		r = amdgpu_vce_resume(adev);
		if (r)
			return r;
	}

	return vce_v4_0_hw_init(adev);
}

static void vce_v4_0_mc_resume(struct amdgpu_device *adev)
{
	uint32_t offset, size;
	uint64_t tmr_mc_addr;

	WREG32_P(SOC15_REG_OFFSET(VCE, 0, mmVCE_CLOCK_GATING_A), 0, ~(1 << 16));
	WREG32_P(SOC15_REG_OFFSET(VCE, 0, mmVCE_UENC_CLOCK_GATING), 0x1FF000, ~0xFF9FF000);
	WREG32_P(SOC15_REG_OFFSET(VCE, 0, mmVCE_UENC_REG_CLOCK_GATING), 0x3F, ~0x3F);
	WREG32(SOC15_REG_OFFSET(VCE, 0, mmVCE_CLOCK_GATING_B), 0x1FF);

	WREG32(SOC15_REG_OFFSET(VCE, 0, mmVCE_LMI_CTRL), 0x00398000);
	WREG32_P(SOC15_REG_OFFSET(VCE, 0, mmVCE_LMI_CACHE_CTRL), 0x0, ~0x1);
	WREG32(SOC15_REG_OFFSET(VCE, 0, mmVCE_LMI_SWAP_CNTL), 0);
	WREG32(SOC15_REG_OFFSET(VCE, 0, mmVCE_LMI_SWAP_CNTL1), 0);
	WREG32(SOC15_REG_OFFSET(VCE, 0, mmVCE_LMI_VM_CTRL), 0);

	offset = AMDGPU_VCE_FIRMWARE_OFFSET;

	if (adev->firmware.load_type == AMDGPU_FW_LOAD_PSP) {
		tmr_mc_addr = (uint64_t)(adev->firmware.ucode[AMDGPU_UCODE_ID_VCE].tmr_mc_addr_hi) << 32 |
										adev->firmware.ucode[AMDGPU_UCODE_ID_VCE].tmr_mc_addr_lo;
		WREG32(SOC15_REG_OFFSET(VCE, 0, mmVCE_LMI_VCPU_CACHE_40BIT_BAR0),
			(tmr_mc_addr >> 8));
		WREG32(SOC15_REG_OFFSET(VCE, 0, mmVCE_LMI_VCPU_CACHE_64BIT_BAR0),
			(tmr_mc_addr >> 40) & 0xff);
		WREG32(SOC15_REG_OFFSET(VCE, 0, mmVCE_VCPU_CACHE_OFFSET0), 0);
	} else {
		WREG32(SOC15_REG_OFFSET(VCE, 0, mmVCE_LMI_VCPU_CACHE_40BIT_BAR0),
			(adev->vce.gpu_addr >> 8));
		WREG32(SOC15_REG_OFFSET(VCE, 0, mmVCE_LMI_VCPU_CACHE_64BIT_BAR0),
			(adev->vce.gpu_addr >> 40) & 0xff);
		WREG32(SOC15_REG_OFFSET(VCE, 0, mmVCE_VCPU_CACHE_OFFSET0), offset & ~0x0f000000);
	}

	size = VCE_V4_0_FW_SIZE;
	WREG32(SOC15_REG_OFFSET(VCE, 0, mmVCE_VCPU_CACHE_SIZE0), size);

	WREG32(SOC15_REG_OFFSET(VCE, 0, mmVCE_LMI_VCPU_CACHE_40BIT_BAR1), (adev->vce.gpu_addr >> 8));
	WREG32(SOC15_REG_OFFSET(VCE, 0, mmVCE_LMI_VCPU_CACHE_64BIT_BAR1), (adev->vce.gpu_addr >> 40) & 0xff);
	offset = (adev->firmware.load_type != AMDGPU_FW_LOAD_PSP) ? offset + size : 0;
	size = VCE_V4_0_STACK_SIZE;
	WREG32(SOC15_REG_OFFSET(VCE, 0, mmVCE_VCPU_CACHE_OFFSET1), (offset & ~0x0f000000) | (1 << 24));
	WREG32(SOC15_REG_OFFSET(VCE, 0, mmVCE_VCPU_CACHE_SIZE1), size);

	WREG32(SOC15_REG_OFFSET(VCE, 0, mmVCE_LMI_VCPU_CACHE_40BIT_BAR2), (adev->vce.gpu_addr >> 8));
	WREG32(SOC15_REG_OFFSET(VCE, 0, mmVCE_LMI_VCPU_CACHE_64BIT_BAR2), (adev->vce.gpu_addr >> 40) & 0xff);
	offset += size;
	size = VCE_V4_0_DATA_SIZE;
	WREG32(SOC15_REG_OFFSET(VCE, 0, mmVCE_VCPU_CACHE_OFFSET2), (offset & ~0x0f000000) | (2 << 24));
	WREG32(SOC15_REG_OFFSET(VCE, 0, mmVCE_VCPU_CACHE_SIZE2), size);

	WREG32_P(SOC15_REG_OFFSET(VCE, 0, mmVCE_LMI_CTRL2), 0x0, ~0x100);
	WREG32_P(SOC15_REG_OFFSET(VCE, 0, mmVCE_SYS_INT_EN),
			VCE_SYS_INT_EN__VCE_SYS_INT_TRAP_INTERRUPT_EN_MASK,
			~VCE_SYS_INT_EN__VCE_SYS_INT_TRAP_INTERRUPT_EN_MASK);
}

static int vce_v4_0_set_clockgating_state(void *handle,
					  enum amd_clockgating_state state)
{
	/* needed for driver unload*/
	return 0;
}

#if 0
static bool vce_v4_0_is_idle(void *handle)
{
	struct amdgpu_device *adev = (struct amdgpu_device *)handle;
	u32 mask = 0;

	mask |= (adev->vce.harvest_config & AMDGPU_VCE_HARVEST_VCE0) ? 0 : SRBM_STATUS2__VCE0_BUSY_MASK;
	mask |= (adev->vce.harvest_config & AMDGPU_VCE_HARVEST_VCE1) ? 0 : SRBM_STATUS2__VCE1_BUSY_MASK;

	return !(RREG32(mmSRBM_STATUS2) & mask);
}

static int vce_v4_0_wait_for_idle(void *handle)
{
	unsigned i;
	struct amdgpu_device *adev = (struct amdgpu_device *)handle;

	for (i = 0; i < adev->usec_timeout; i++)
		if (vce_v4_0_is_idle(handle))
			return 0;

	return -ETIMEDOUT;
}

#define  VCE_STATUS_VCPU_REPORT_AUTO_BUSY_MASK  0x00000008L   /* AUTO_BUSY */
#define  VCE_STATUS_VCPU_REPORT_RB0_BUSY_MASK   0x00000010L   /* RB0_BUSY */
#define  VCE_STATUS_VCPU_REPORT_RB1_BUSY_MASK   0x00000020L   /* RB1_BUSY */
#define  AMDGPU_VCE_STATUS_BUSY_MASK (VCE_STATUS_VCPU_REPORT_AUTO_BUSY_MASK | \
				      VCE_STATUS_VCPU_REPORT_RB0_BUSY_MASK)

static bool vce_v4_0_check_soft_reset(void *handle)
{
	struct amdgpu_device *adev = (struct amdgpu_device *)handle;
	u32 srbm_soft_reset = 0;

	/* According to VCE team , we should use VCE_STATUS instead
	 * SRBM_STATUS.VCE_BUSY bit for busy status checking.
	 * GRBM_GFX_INDEX.INSTANCE_INDEX is used to specify which VCE
	 * instance's registers are accessed
	 * (0 for 1st instance, 10 for 2nd instance).
	 *
	 *VCE_STATUS
	 *|UENC|ACPI|AUTO ACTIVE|RB1 |RB0 |RB2 |          |FW_LOADED|JOB |
	 *|----+----+-----------+----+----+----+----------+---------+----|
	 *|bit8|bit7|    bit6   |bit5|bit4|bit3|   bit2   |  bit1   |bit0|
	 *
	 * VCE team suggest use bit 3--bit 6 for busy status check
	 */
	mutex_lock(&adev->grbm_idx_mutex);
	WREG32_FIELD(GRBM_GFX_INDEX, INSTANCE_INDEX, 0);
	if (RREG32(SOC15_REG_OFFSET(VCE, 0, mmVCE_STATUS) & AMDGPU_VCE_STATUS_BUSY_MASK) {
		srbm_soft_reset = REG_SET_FIELD(srbm_soft_reset, SRBM_SOFT_RESET, SOFT_RESET_VCE0, 1);
		srbm_soft_reset = REG_SET_FIELD(srbm_soft_reset, SRBM_SOFT_RESET, SOFT_RESET_VCE1, 1);
	}
	WREG32_FIELD(GRBM_GFX_INDEX, INSTANCE_INDEX, 0x10);
	if (RREG32(SOC15_REG_OFFSET(VCE, 0, mmVCE_STATUS) & AMDGPU_VCE_STATUS_BUSY_MASK) {
		srbm_soft_reset = REG_SET_FIELD(srbm_soft_reset, SRBM_SOFT_RESET, SOFT_RESET_VCE0, 1);
		srbm_soft_reset = REG_SET_FIELD(srbm_soft_reset, SRBM_SOFT_RESET, SOFT_RESET_VCE1, 1);
	}
	WREG32_FIELD(GRBM_GFX_INDEX, INSTANCE_INDEX, 0);
	mutex_unlock(&adev->grbm_idx_mutex);

	if (srbm_soft_reset) {
		adev->vce.srbm_soft_reset = srbm_soft_reset;
		return true;
	} else {
		adev->vce.srbm_soft_reset = 0;
		return false;
	}
}

static int vce_v4_0_soft_reset(void *handle)
{
	struct amdgpu_device *adev = (struct amdgpu_device *)handle;
	u32 srbm_soft_reset;

	if (!adev->vce.srbm_soft_reset)
		return 0;
	srbm_soft_reset = adev->vce.srbm_soft_reset;

	if (srbm_soft_reset) {
		u32 tmp;

		tmp = RREG32(mmSRBM_SOFT_RESET);
		tmp |= srbm_soft_reset;
		dev_info(adev->dev, "SRBM_SOFT_RESET=0x%08X\n", tmp);
		WREG32(mmSRBM_SOFT_RESET, tmp);
		tmp = RREG32(mmSRBM_SOFT_RESET);

		udelay(50);

		tmp &= ~srbm_soft_reset;
		WREG32(mmSRBM_SOFT_RESET, tmp);
		tmp = RREG32(mmSRBM_SOFT_RESET);

		/* Wait a little for things to settle down */
		udelay(50);
	}

	return 0;
}

static int vce_v4_0_pre_soft_reset(void *handle)
{
	struct amdgpu_device *adev = (struct amdgpu_device *)handle;

	if (!adev->vce.srbm_soft_reset)
		return 0;

	mdelay(5);

	return vce_v4_0_suspend(adev);
}


static int vce_v4_0_post_soft_reset(void *handle)
{
	struct amdgpu_device *adev = (struct amdgpu_device *)handle;

	if (!adev->vce.srbm_soft_reset)
		return 0;

	mdelay(5);

	return vce_v4_0_resume(adev);
}

static void vce_v4_0_override_vce_clock_gating(struct amdgpu_device *adev, bool override)
{
	u32 tmp, data;

	tmp = data = RREG32(SOC15_REG_OFFSET(VCE, 0, mmVCE_RB_ARB_CTRL));
	if (override)
		data |= VCE_RB_ARB_CTRL__VCE_CGTT_OVERRIDE_MASK;
	else
		data &= ~VCE_RB_ARB_CTRL__VCE_CGTT_OVERRIDE_MASK;

	if (tmp != data)
		WREG32(SOC15_REG_OFFSET(VCE, 0, mmVCE_RB_ARB_CTRL), data);
}

static void vce_v4_0_set_vce_sw_clock_gating(struct amdgpu_device *adev,
					     bool gated)
{
	u32 data;

	/* Set Override to disable Clock Gating */
	vce_v4_0_override_vce_clock_gating(adev, true);

	/* This function enables MGCG which is controlled by firmware.
	   With the clocks in the gated state the core is still
	   accessible but the firmware will throttle the clocks on the
	   fly as necessary.
	*/
	if (gated) {
		data = RREG32(SOC15_REG_OFFSET(VCE, 0, mmVCE_CLOCK_GATING_B));
		data |= 0x1ff;
		data &= ~0xef0000;
		WREG32(SOC15_REG_OFFSET(VCE, 0, mmVCE_CLOCK_GATING_B), data);

		data = RREG32(SOC15_REG_OFFSET(VCE, 0, mmVCE_UENC_CLOCK_GATING));
		data |= 0x3ff000;
		data &= ~0xffc00000;
		WREG32(SOC15_REG_OFFSET(VCE, 0, mmVCE_UENC_CLOCK_GATING), data);

		data = RREG32(SOC15_REG_OFFSET(VCE, 0, mmVCE_UENC_CLOCK_GATING_2));
		data |= 0x2;
		data &= ~0x00010000;
		WREG32(SOC15_REG_OFFSET(VCE, 0, mmVCE_UENC_CLOCK_GATING_2), data);

		data = RREG32(SOC15_REG_OFFSET(VCE, 0, mmVCE_UENC_REG_CLOCK_GATING));
		data |= 0x37f;
		WREG32(SOC15_REG_OFFSET(VCE, 0, mmVCE_UENC_REG_CLOCK_GATING), data);

		data = RREG32(SOC15_REG_OFFSET(VCE, 0, mmVCE_UENC_DMA_DCLK_CTRL));
		data |= VCE_UENC_DMA_DCLK_CTRL__WRDMCLK_FORCEON_MASK |
			VCE_UENC_DMA_DCLK_CTRL__RDDMCLK_FORCEON_MASK |
			VCE_UENC_DMA_DCLK_CTRL__REGCLK_FORCEON_MASK  |
			0x8;
		WREG32(SOC15_REG_OFFSET(VCE, 0, mmVCE_UENC_DMA_DCLK_CTRL), data);
	} else {
		data = RREG32(SOC15_REG_OFFSET(VCE, 0, mmVCE_CLOCK_GATING_B));
		data &= ~0x80010;
		data |= 0xe70008;
		WREG32(SOC15_REG_OFFSET(VCE, 0, mmVCE_CLOCK_GATING_B), data);

		data = RREG32(SOC15_REG_OFFSET(VCE, 0, mmVCE_UENC_CLOCK_GATING));
		data |= 0xffc00000;
		WREG32(SOC15_REG_OFFSET(VCE, 0, mmVCE_UENC_CLOCK_GATING), data);

		data = RREG32(SOC15_REG_OFFSET(VCE, 0, mmVCE_UENC_CLOCK_GATING_2));
		data |= 0x10000;
		WREG32(SOC15_REG_OFFSET(VCE, 0, mmVCE_UENC_CLOCK_GATING_2), data);

		data = RREG32(SOC15_REG_OFFSET(VCE, 0, mmVCE_UENC_REG_CLOCK_GATING));
		data &= ~0xffc00000;
		WREG32(SOC15_REG_OFFSET(VCE, 0, mmVCE_UENC_REG_CLOCK_GATING), data);

		data = RREG32(SOC15_REG_OFFSET(VCE, 0, mmVCE_UENC_DMA_DCLK_CTRL));
		data &= ~(VCE_UENC_DMA_DCLK_CTRL__WRDMCLK_FORCEON_MASK |
			  VCE_UENC_DMA_DCLK_CTRL__RDDMCLK_FORCEON_MASK |
			  VCE_UENC_DMA_DCLK_CTRL__REGCLK_FORCEON_MASK  |
			  0x8);
		WREG32(SOC15_REG_OFFSET(VCE, 0, mmVCE_UENC_DMA_DCLK_CTRL), data);
	}
	vce_v4_0_override_vce_clock_gating(adev, false);
}

static void vce_v4_0_set_bypass_mode(struct amdgpu_device *adev, bool enable)
{
	u32 tmp = RREG32_SMC(ixGCK_DFS_BYPASS_CNTL);

	if (enable)
		tmp |= GCK_DFS_BYPASS_CNTL__BYPASSECLK_MASK;
	else
		tmp &= ~GCK_DFS_BYPASS_CNTL__BYPASSECLK_MASK;

	WREG32_SMC(ixGCK_DFS_BYPASS_CNTL, tmp);
}

static int vce_v4_0_set_clockgating_state(void *handle,
					  enum amd_clockgating_state state)
{
	struct amdgpu_device *adev = (struct amdgpu_device *)handle;
	bool enable = (state == AMD_CG_STATE_GATE);
	int i;

	if ((adev->asic_type == CHIP_POLARIS10) ||
		(adev->asic_type == CHIP_TONGA) ||
		(adev->asic_type == CHIP_FIJI))
		vce_v4_0_set_bypass_mode(adev, enable);

	if (!(adev->cg_flags & AMD_CG_SUPPORT_VCE_MGCG))
		return 0;

	mutex_lock(&adev->grbm_idx_mutex);
	for (i = 0; i < 2; i++) {
		/* Program VCE Instance 0 or 1 if not harvested */
		if (adev->vce.harvest_config & (1 << i))
			continue;

		WREG32_FIELD(GRBM_GFX_INDEX, VCE_INSTANCE, i);

		if (enable) {
			/* initialize VCE_CLOCK_GATING_A: Clock ON/OFF delay */
			uint32_t data = RREG32(SOC15_REG_OFFSET(VCE, 0, mmVCE_CLOCK_GATING_A);
			data &= ~(0xf | 0xff0);
			data |= ((0x0 << 0) | (0x04 << 4));
			WREG32(SOC15_REG_OFFSET(VCE, 0, mmVCE_CLOCK_GATING_A, data);

			/* initialize VCE_UENC_CLOCK_GATING: Clock ON/OFF delay */
			data = RREG32(SOC15_REG_OFFSET(VCE, 0, mmVCE_UENC_CLOCK_GATING);
			data &= ~(0xf | 0xff0);
			data |= ((0x0 << 0) | (0x04 << 4));
			WREG32(SOC15_REG_OFFSET(VCE, 0, mmVCE_UENC_CLOCK_GATING, data);
		}

		vce_v4_0_set_vce_sw_clock_gating(adev, enable);
	}

	WREG32_FIELD(GRBM_GFX_INDEX, VCE_INSTANCE, 0);
	mutex_unlock(&adev->grbm_idx_mutex);

	return 0;
}
#endif

static int vce_v4_0_set_powergating_state(void *handle,
					  enum amd_powergating_state state)
{
	/* This doesn't actually powergate the VCE block.
	 * That's done in the dpm code via the SMC.  This
	 * just re-inits the block as necessary.  The actual
	 * gating still happens in the dpm code.  We should
	 * revisit this when there is a cleaner line between
	 * the smc and the hw blocks
	 */
	struct amdgpu_device *adev = (struct amdgpu_device *)handle;

	if (state == AMD_PG_STATE_GATE)
		return vce_v4_0_stop(adev);
	else
		return vce_v4_0_start(adev);
}

static void vce_v4_0_ring_emit_ib(struct amdgpu_ring *ring, struct amdgpu_job *job,
					struct amdgpu_ib *ib, uint32_t flags)
{
	unsigned vmid = AMDGPU_JOB_GET_VMID(job);

	amdgpu_ring_write(ring, VCE_CMD_IB_VM);
	amdgpu_ring_write(ring, vmid);
	amdgpu_ring_write(ring, lower_32_bits(ib->gpu_addr));
	amdgpu_ring_write(ring, upper_32_bits(ib->gpu_addr));
	amdgpu_ring_write(ring, ib->length_dw);
}

static void vce_v4_0_ring_emit_fence(struct amdgpu_ring *ring, u64 addr,
			u64 seq, unsigned flags)
{
	WARN_ON(flags & AMDGPU_FENCE_FLAG_64BIT);

	amdgpu_ring_write(ring, VCE_CMD_FENCE);
	amdgpu_ring_write(ring, addr);
	amdgpu_ring_write(ring, upper_32_bits(addr));
	amdgpu_ring_write(ring, seq);
	amdgpu_ring_write(ring, VCE_CMD_TRAP);
}

static void vce_v4_0_ring_insert_end(struct amdgpu_ring *ring)
{
	amdgpu_ring_write(ring, VCE_CMD_END);
}

static void vce_v4_0_emit_reg_wait(struct amdgpu_ring *ring, uint32_t reg,
				   uint32_t val, uint32_t mask)
{
	amdgpu_ring_write(ring, VCE_CMD_REG_WAIT);
	amdgpu_ring_write(ring,	reg << 2);
	amdgpu_ring_write(ring, mask);
	amdgpu_ring_write(ring, val);
}

static void vce_v4_0_emit_vm_flush(struct amdgpu_ring *ring,
				   unsigned int vmid, uint64_t pd_addr)
{
	struct amdgpu_vmhub *hub = &ring->adev->vmhub[ring->funcs->vmhub];

	pd_addr = amdgpu_gmc_emit_flush_gpu_tlb(ring, vmid, pd_addr);

	/* wait for reg writes */
	vce_v4_0_emit_reg_wait(ring, hub->ctx0_ptb_addr_lo32 +
			       vmid * hub->ctx_addr_distance,
			       lower_32_bits(pd_addr), 0xffffffff);
}

static void vce_v4_0_emit_wreg(struct amdgpu_ring *ring,
			       uint32_t reg, uint32_t val)
{
	amdgpu_ring_write(ring, VCE_CMD_REG_WRITE);
	amdgpu_ring_write(ring,	reg << 2);
	amdgpu_ring_write(ring, val);
}

static int vce_v4_0_set_interrupt_state(struct amdgpu_device *adev,
					struct amdgpu_irq_src *source,
					unsigned type,
					enum amdgpu_interrupt_state state)
{
	uint32_t val = 0;

	if (!amdgpu_sriov_vf(adev)) {
		if (state == AMDGPU_IRQ_STATE_ENABLE)
			val |= VCE_SYS_INT_EN__VCE_SYS_INT_TRAP_INTERRUPT_EN_MASK;

		WREG32_P(SOC15_REG_OFFSET(VCE, 0, mmVCE_SYS_INT_EN), val,
				~VCE_SYS_INT_EN__VCE_SYS_INT_TRAP_INTERRUPT_EN_MASK);
	}
	return 0;
}

static int vce_v4_0_process_interrupt(struct amdgpu_device *adev,
				      struct amdgpu_irq_src *source,
				      struct amdgpu_iv_entry *entry)
{
	DRM_DEBUG("IH: VCE\n");

	switch (entry->src_data[0]) {
	case 0:
	case 1:
	case 2:
		amdgpu_fence_process(&adev->vce.ring[entry->src_data[0]]);
		break;
	default:
		DRM_ERROR("Unhandled interrupt: %d %d\n",
			  entry->src_id, entry->src_data[0]);
		break;
	}

	return 0;
}

const struct amd_ip_funcs vce_v4_0_ip_funcs = {
	.name = "vce_v4_0",
	.early_init = vce_v4_0_early_init,
	.late_init = NULL,
	.sw_init = vce_v4_0_sw_init,
	.sw_fini = vce_v4_0_sw_fini,
	.hw_init = vce_v4_0_hw_init,
	.hw_fini = vce_v4_0_hw_fini,
	.suspend = vce_v4_0_suspend,
	.resume = vce_v4_0_resume,
	.is_idle = NULL /* vce_v4_0_is_idle */,
	.wait_for_idle = NULL /* vce_v4_0_wait_for_idle */,
	.check_soft_reset = NULL /* vce_v4_0_check_soft_reset */,
	.pre_soft_reset = NULL /* vce_v4_0_pre_soft_reset */,
	.soft_reset = NULL /* vce_v4_0_soft_reset */,
	.post_soft_reset = NULL /* vce_v4_0_post_soft_reset */,
	.set_clockgating_state = vce_v4_0_set_clockgating_state,
	.set_powergating_state = vce_v4_0_set_powergating_state,
};

static const struct amdgpu_ring_funcs vce_v4_0_ring_vm_funcs = {
	.type = AMDGPU_RING_TYPE_VCE,
	.align_mask = 0x3f,
	.nop = VCE_CMD_NO_OP,
	.support_64bit_ptrs = false,
	.no_user_fence = true,
	.vmhub = AMDGPU_MMHUB_0,
	.get_rptr = vce_v4_0_ring_get_rptr,
	.get_wptr = vce_v4_0_ring_get_wptr,
	.set_wptr = vce_v4_0_ring_set_wptr,
	.parse_cs = amdgpu_vce_ring_parse_cs_vm,
	.emit_frame_size =
		SOC15_FLUSH_GPU_TLB_NUM_WREG * 3 +
		SOC15_FLUSH_GPU_TLB_NUM_REG_WAIT * 4 +
		4 + /* vce_v4_0_emit_vm_flush */
		5 + 5 + /* amdgpu_vce_ring_emit_fence x2 vm fence */
		1, /* vce_v4_0_ring_insert_end */
	.emit_ib_size = 5, /* vce_v4_0_ring_emit_ib */
	.emit_ib = vce_v4_0_ring_emit_ib,
	.emit_vm_flush = vce_v4_0_emit_vm_flush,
	.emit_fence = vce_v4_0_ring_emit_fence,
	.test_ring = amdgpu_vce_ring_test_ring,
	.test_ib = amdgpu_vce_ring_test_ib,
	.insert_nop = amdgpu_ring_insert_nop,
	.insert_end = vce_v4_0_ring_insert_end,
	.pad_ib = amdgpu_ring_generic_pad_ib,
	.begin_use = amdgpu_vce_ring_begin_use,
	.end_use = amdgpu_vce_ring_end_use,
	.emit_wreg = vce_v4_0_emit_wreg,
	.emit_reg_wait = vce_v4_0_emit_reg_wait,
	.emit_reg_write_reg_wait = amdgpu_ring_emit_reg_write_reg_wait_helper,
};

static void vce_v4_0_set_ring_funcs(struct amdgpu_device *adev)
{
	int i;

	for (i = 0; i < adev->vce.num_rings; i++) {
		adev->vce.ring[i].funcs = &vce_v4_0_ring_vm_funcs;
		adev->vce.ring[i].me = i;
	}
	DRM_INFO("VCE enabled in VM mode\n");
}

static const struct amdgpu_irq_src_funcs vce_v4_0_irq_funcs = {
	.set = vce_v4_0_set_interrupt_state,
	.process = vce_v4_0_process_interrupt,
};

static void vce_v4_0_set_irq_funcs(struct amdgpu_device *adev)
{
	adev->vce.irq.num_types = 1;
	adev->vce.irq.funcs = &vce_v4_0_irq_funcs;
};

const struct amdgpu_ip_block_version vce_v4_0_ip_block =
{
	.type = AMD_IP_BLOCK_TYPE_VCE,
	.major = 4,
	.minor = 0,
	.rev = 0,
	.funcs = &vce_v4_0_ip_funcs,
};<|MERGE_RESOLUTION|>--- conflicted
+++ resolved
@@ -544,7 +544,37 @@
 {
 	struct amdgpu_device *adev = (struct amdgpu_device *)handle;
 
-<<<<<<< HEAD
+	cancel_delayed_work_sync(&adev->vce.idle_work);
+
+	if (!amdgpu_sriov_vf(adev)) {
+		/* vce_v4_0_wait_for_idle(handle); */
+		vce_v4_0_stop(adev);
+	} else {
+		/* full access mode, so don't touch any VCE register */
+		DRM_DEBUG("For SRIOV client, shouldn't do anything.\n");
+	}
+
+	return 0;
+}
+
+static int vce_v4_0_suspend(void *handle)
+{
+	struct amdgpu_device *adev = (struct amdgpu_device *)handle;
+	int r, idx;
+
+	if (adev->vce.vcpu_bo == NULL)
+		return 0;
+
+	if (drm_dev_enter(adev_to_drm(adev), &idx)) {
+		if (adev->firmware.load_type == AMDGPU_FW_LOAD_PSP) {
+			unsigned size = amdgpu_bo_size(adev->vce.vcpu_bo);
+			void *ptr = adev->vce.cpu_addr;
+
+			memcpy_fromio(adev->vce.saved_bo, ptr, size);
+		}
+		drm_dev_exit(idx);
+	}
+
 	/*
 	 * Proper cleanups before halting the HW engine:
 	 *   - cancel the delayed idle work
@@ -568,69 +598,6 @@
 						       AMD_CG_STATE_GATE);
 	}
 
-=======
-	cancel_delayed_work_sync(&adev->vce.idle_work);
-
->>>>>>> df0cc57e
-	if (!amdgpu_sriov_vf(adev)) {
-		/* vce_v4_0_wait_for_idle(handle); */
-		vce_v4_0_stop(adev);
-	} else {
-		/* full access mode, so don't touch any VCE register */
-		DRM_DEBUG("For SRIOV client, shouldn't do anything.\n");
-	}
-
-	return 0;
-}
-
-static int vce_v4_0_suspend(void *handle)
-{
-	struct amdgpu_device *adev = (struct amdgpu_device *)handle;
-	int r, idx;
-
-	if (adev->vce.vcpu_bo == NULL)
-		return 0;
-
-<<<<<<< HEAD
-	if (drm_dev_enter(&adev->ddev, &idx)) {
-=======
-	if (drm_dev_enter(adev_to_drm(adev), &idx)) {
->>>>>>> df0cc57e
-		if (adev->firmware.load_type == AMDGPU_FW_LOAD_PSP) {
-			unsigned size = amdgpu_bo_size(adev->vce.vcpu_bo);
-			void *ptr = adev->vce.cpu_addr;
-
-			memcpy_fromio(adev->vce.saved_bo, ptr, size);
-		}
-		drm_dev_exit(idx);
-<<<<<<< HEAD
-=======
-	}
-
-	/*
-	 * Proper cleanups before halting the HW engine:
-	 *   - cancel the delayed idle work
-	 *   - enable powergating
-	 *   - enable clockgating
-	 *   - disable dpm
-	 *
-	 * TODO: to align with the VCN implementation, move the
-	 * jobs for clockgating/powergating/dpm setting to
-	 * ->set_powergating_state().
-	 */
-	cancel_delayed_work_sync(&adev->vce.idle_work);
-
-	if (adev->pm.dpm_enabled) {
-		amdgpu_dpm_enable_vce(adev, false);
-	} else {
-		amdgpu_asic_set_vce_clocks(adev, 0, 0);
-		amdgpu_device_ip_set_powergating_state(adev, AMD_IP_BLOCK_TYPE_VCE,
-						       AMD_PG_STATE_GATE);
-		amdgpu_device_ip_set_clockgating_state(adev, AMD_IP_BLOCK_TYPE_VCE,
-						       AMD_CG_STATE_GATE);
->>>>>>> df0cc57e
-	}
-
 	r = vce_v4_0_hw_fini(adev);
 	if (r)
 		return r;
@@ -648,11 +615,7 @@
 
 	if (adev->firmware.load_type == AMDGPU_FW_LOAD_PSP) {
 
-<<<<<<< HEAD
-		if (drm_dev_enter(&adev->ddev, &idx)) {
-=======
 		if (drm_dev_enter(adev_to_drm(adev), &idx)) {
->>>>>>> df0cc57e
 			unsigned size = amdgpu_bo_size(adev->vce.vcpu_bo);
 			void *ptr = adev->vce.cpu_addr;
 
