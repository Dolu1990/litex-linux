--- conflicted
+++ resolved
@@ -6,18 +6,6 @@
 	help
 	  This adds support for the exFAT file system.
 
-<<<<<<< HEAD
-config EXFAT_DONT_MOUNT_VFAT
-	bool "Prohibit mounting of fat/vfat filesystems by exFAT"
-	depends on EXFAT_FS
-	default y
-	help
-	  By default, the exFAT driver will only mount exFAT filesystems, and refuse
-	  to mount fat/vfat filesystems.  Set this to 'n' to allow the exFAT driver
-	  to mount these filesystems.
-
-=======
->>>>>>> b08baef0
 config EXFAT_DISCARD
 	bool "enable discard support"
 	depends on EXFAT_FS
