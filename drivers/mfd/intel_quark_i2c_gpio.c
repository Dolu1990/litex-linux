--- conflicted
+++ resolved
@@ -72,12 +72,8 @@
 	{}
 };
 
-<<<<<<< HEAD
-static const struct resource intel_quark_i2c_res[] = {
-=======
 /* This is used as a place holder and will be modified at run-time */
 static struct resource intel_quark_i2c_res[] = {
->>>>>>> 7aef27f0
 	[INTEL_QUARK_IORES_MEM] = {
 		.flags = IORESOURCE_MEM,
 	},
@@ -90,12 +86,8 @@
 	.adr = MFD_ACPI_MATCH_I2C,
 };
 
-<<<<<<< HEAD
-static const struct resource intel_quark_gpio_res[] = {
-=======
 /* This is used as a place holder and will be modified at run-time */
 static struct resource intel_quark_gpio_res[] = {
->>>>>>> 7aef27f0
 	[INTEL_QUARK_IORES_MEM] = {
 		.flags = IORESOURCE_MEM,
 	},
