--- conflicted
+++ resolved
@@ -2892,13 +2892,8 @@
 		isert_init_tx_hdrs(isert_conn, &isert_cmd->tx_desc);
 		isert_init_send_wr(isert_conn, isert_cmd,
 				   &isert_cmd->tx_desc.send_wr);
-<<<<<<< HEAD
-		isert_cmd->rdma_wr.s_send_wr.next = &isert_cmd->tx_desc.send_wr;
-		wr->send_wr_num += 1;
-=======
 		isert_cmd->rdma_wr.s_rdma_wr.wr.next = &isert_cmd->tx_desc.send_wr;
 		wr->rdma_wr_num += 1;
->>>>>>> db7489e0
 
 		rc = isert_post_recv(isert_conn, isert_cmd->rx_desc);
 		if (rc) {
@@ -3232,7 +3227,6 @@
 	mutex_lock(&isert_np->mutex);
 	if (!list_empty(&isert_np->pending)) {
 		isert_info("Still have isert pending connections\n");
-<<<<<<< HEAD
 		list_for_each_entry_safe(isert_conn, n,
 					 &isert_np->pending,
 					 node) {
@@ -3241,23 +3235,6 @@
 			isert_connect_release(isert_conn);
 		}
 	}
-
-	if (!list_empty(&isert_np->accepted)) {
-		isert_info("Still have isert accepted connections\n");
-		list_for_each_entry_safe(isert_conn, n,
-					 &isert_np->accepted,
-=======
-		list_for_each_entry_safe(isert_conn, n,
-					 &isert_np->pending,
->>>>>>> db7489e0
-					 node) {
-			isert_info("cleaning isert_conn %p state (%d)\n",
-				   isert_conn, isert_conn->state);
-			isert_connect_release(isert_conn);
-		}
-	}
-<<<<<<< HEAD
-=======
 
 	if (!list_empty(&isert_np->accepted)) {
 		isert_info("Still have isert accepted connections\n");
@@ -3269,7 +3246,6 @@
 			isert_connect_release(isert_conn);
 		}
 	}
->>>>>>> db7489e0
 	mutex_unlock(&isert_np->mutex);
 
 	np->np_context = NULL;
