--- conflicted
+++ resolved
@@ -194,30 +194,18 @@
 }
 EXPORT_SYMBOL_GPL(dev_fwnode);
 
-<<<<<<< HEAD
-static bool pset_fwnode_property_present(struct fwnode_handle *fwnode,
-=======
 static bool pset_fwnode_property_present(const struct fwnode_handle *fwnode,
->>>>>>> bb176f67
 					 const char *propname)
 {
 	return !!pset_prop_get(to_pset_node(fwnode), propname);
 }
 
-<<<<<<< HEAD
-static int pset_fwnode_read_int_array(struct fwnode_handle *fwnode,
-=======
 static int pset_fwnode_read_int_array(const struct fwnode_handle *fwnode,
->>>>>>> bb176f67
 				      const char *propname,
 				      unsigned int elem_size, void *val,
 				      size_t nval)
 {
-<<<<<<< HEAD
-	struct property_set *node = to_pset_node(fwnode);
-=======
 	const struct property_set *node = to_pset_node(fwnode);
->>>>>>> bb176f67
 
 	if (!val)
 		return pset_prop_count_elems_of_size(node, propname, elem_size);
@@ -236,16 +224,10 @@
 	return -ENXIO;
 }
 
-<<<<<<< HEAD
-static int pset_fwnode_property_read_string_array(struct fwnode_handle *fwnode,
-						  const char *propname,
-						  const char **val, size_t nval)
-=======
 static int
 pset_fwnode_property_read_string_array(const struct fwnode_handle *fwnode,
 				       const char *propname,
 				       const char **val, size_t nval)
->>>>>>> bb176f67
 {
 	return pset_prop_read_string_array(to_pset_node(fwnode), propname,
 					   val, nval);
@@ -458,11 +440,7 @@
 }
 EXPORT_SYMBOL_GPL(device_property_match_string);
 
-<<<<<<< HEAD
-static int fwnode_property_read_int_array(struct fwnode_handle *fwnode,
-=======
 static int fwnode_property_read_int_array(const struct fwnode_handle *fwnode,
->>>>>>> bb176f67
 					  const char *propname,
 					  unsigned int elem_size, void *val,
 					  size_t nval)
@@ -964,10 +942,6 @@
 	if (IS_ERR(p))
 		return PTR_ERR(p);
 
-<<<<<<< HEAD
-	p->fwnode.type = FWNODE_PDATA;
-=======
->>>>>>> bb176f67
 	p->fwnode.ops = &pset_fwnode_ops;
 	set_secondary_fwnode(dev, &p->fwnode);
 	p->dev = dev;
@@ -1095,11 +1069,7 @@
  * fwnode_device_is_available - check if a device is available for use
  * @fwnode: Pointer to the fwnode of the device.
  */
-<<<<<<< HEAD
-bool fwnode_device_is_available(struct fwnode_handle *fwnode)
-=======
 bool fwnode_device_is_available(const struct fwnode_handle *fwnode)
->>>>>>> bb176f67
 {
 	return fwnode_call_bool_op(fwnode, device_is_available);
 }
@@ -1251,11 +1221,7 @@
  * Return: the firmware node of the device the @endpoint belongs to.
  */
 struct fwnode_handle *
-<<<<<<< HEAD
-fwnode_graph_get_port_parent(struct fwnode_handle *endpoint)
-=======
 fwnode_graph_get_port_parent(const struct fwnode_handle *endpoint)
->>>>>>> bb176f67
 {
 	struct fwnode_handle *port, *parent;
 
@@ -1278,17 +1244,10 @@
 fwnode_graph_get_remote_port_parent(const struct fwnode_handle *fwnode)
 {
 	struct fwnode_handle *endpoint, *parent;
-<<<<<<< HEAD
 
 	endpoint = fwnode_graph_get_remote_endpoint(fwnode);
 	parent = fwnode_graph_get_port_parent(endpoint);
 
-=======
-
-	endpoint = fwnode_graph_get_remote_endpoint(fwnode);
-	parent = fwnode_graph_get_port_parent(endpoint);
-
->>>>>>> bb176f67
 	fwnode_handle_put(endpoint);
 
 	return parent;
@@ -1330,14 +1289,9 @@
  * Return: Remote fwnode handle associated with remote endpoint node linked
  *	   to @node. Use fwnode_node_put() on it when done.
  */
-<<<<<<< HEAD
-struct fwnode_handle *fwnode_graph_get_remote_node(struct fwnode_handle *fwnode,
-						   u32 port_id, u32 endpoint_id)
-=======
 struct fwnode_handle *
 fwnode_graph_get_remote_node(const struct fwnode_handle *fwnode, u32 port_id,
 			     u32 endpoint_id)
->>>>>>> bb176f67
 {
 	struct fwnode_handle *endpoint = NULL;
 
