--- conflicted
+++ resolved
@@ -454,11 +454,7 @@
 	return 0;
 }
 
-<<<<<<< HEAD
-static struct xhci_container_ctx *xhci_alloc_container_ctx(struct xhci_hcd *xhci,
-=======
 struct xhci_container_ctx *xhci_alloc_container_ctx(struct xhci_hcd *xhci,
->>>>>>> 661e50bc
 						    int type, gfp_t flags)
 {
 	struct xhci_container_ctx *ctx;
