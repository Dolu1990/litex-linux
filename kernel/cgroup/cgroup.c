/*
 *  Generic process-grouping system.
 *
 *  Based originally on the cpuset system, extracted by Paul Menage
 *  Copyright (C) 2006 Google, Inc
 *
 *  Notifications support
 *  Copyright (C) 2009 Nokia Corporation
 *  Author: Kirill A. Shutemov
 *
 *  Copyright notices from the original cpuset code:
 *  --------------------------------------------------
 *  Copyright (C) 2003 BULL SA.
 *  Copyright (C) 2004-2006 Silicon Graphics, Inc.
 *
 *  Portions derived from Patrick Mochel's sysfs code.
 *  sysfs is Copyright (c) 2001-3 Patrick Mochel
 *
 *  2003-10-10 Written by Simon Derr.
 *  2003-10-22 Updates by Stephen Hemminger.
 *  2004 May-July Rework by Paul Jackson.
 *  ---------------------------------------------------
 *
 *  This file is subject to the terms and conditions of the GNU General Public
 *  License.  See the file COPYING in the main directory of the Linux
 *  distribution for more details.
 */

#define pr_fmt(fmt) KBUILD_MODNAME ": " fmt

#include "cgroup-internal.h"

#include <linux/cred.h>
#include <linux/errno.h>
#include <linux/init_task.h>
#include <linux/kernel.h>
#include <linux/magic.h>
#include <linux/mutex.h>
#include <linux/mount.h>
#include <linux/pagemap.h>
#include <linux/proc_fs.h>
#include <linux/rcupdate.h>
#include <linux/sched.h>
#include <linux/sched/task.h>
#include <linux/slab.h>
#include <linux/spinlock.h>
#include <linux/percpu-rwsem.h>
#include <linux/string.h>
#include <linux/hashtable.h>
#include <linux/idr.h>
#include <linux/kthread.h>
#include <linux/atomic.h>
#include <linux/cpuset.h>
#include <linux/proc_ns.h>
#include <linux/nsproxy.h>
#include <linux/file.h>
#include <linux/fs_parser.h>
#include <linux/sched/cputime.h>
#include <linux/psi.h>
#include <net/sock.h>

#define CREATE_TRACE_POINTS
#include <trace/events/cgroup.h>

#define CGROUP_FILE_NAME_MAX		(MAX_CGROUP_TYPE_NAMELEN +	\
					 MAX_CFTYPE_NAME + 2)
/* let's not notify more than 100 times per second */
#define CGROUP_FILE_NOTIFY_MIN_INTV	DIV_ROUND_UP(HZ, 100)

/*
 * cgroup_mutex is the master lock.  Any modification to cgroup or its
 * hierarchy must be performed while holding it.
 *
 * css_set_lock protects task->cgroups pointer, the list of css_set
 * objects, and the chain of tasks off each css_set.
 *
 * These locks are exported if CONFIG_PROVE_RCU so that accessors in
 * cgroup.h can use them for lockdep annotations.
 */
DEFINE_MUTEX(cgroup_mutex);
DEFINE_SPINLOCK(css_set_lock);

#ifdef CONFIG_PROVE_RCU
EXPORT_SYMBOL_GPL(cgroup_mutex);
EXPORT_SYMBOL_GPL(css_set_lock);
#endif

DEFINE_SPINLOCK(trace_cgroup_path_lock);
char trace_cgroup_path[TRACE_CGROUP_PATH_LEN];
bool cgroup_debug __read_mostly;

/*
 * Protects cgroup_idr and css_idr so that IDs can be released without
 * grabbing cgroup_mutex.
 */
static DEFINE_SPINLOCK(cgroup_idr_lock);

/*
 * Protects cgroup_file->kn for !self csses.  It synchronizes notifications
 * against file removal/re-creation across css hiding.
 */
static DEFINE_SPINLOCK(cgroup_file_kn_lock);

struct percpu_rw_semaphore cgroup_threadgroup_rwsem;

#define cgroup_assert_mutex_or_rcu_locked()				\
	RCU_LOCKDEP_WARN(!rcu_read_lock_held() &&			\
			   !lockdep_is_held(&cgroup_mutex),		\
			   "cgroup_mutex or RCU read lock required");

/*
 * cgroup destruction makes heavy use of work items and there can be a lot
 * of concurrent destructions.  Use a separate workqueue so that cgroup
 * destruction work items don't end up filling up max_active of system_wq
 * which may lead to deadlock.
 */
static struct workqueue_struct *cgroup_destroy_wq;

/* generate an array of cgroup subsystem pointers */
#define SUBSYS(_x) [_x ## _cgrp_id] = &_x ## _cgrp_subsys,
struct cgroup_subsys *cgroup_subsys[] = {
#include <linux/cgroup_subsys.h>
};
#undef SUBSYS

/* array of cgroup subsystem names */
#define SUBSYS(_x) [_x ## _cgrp_id] = #_x,
static const char *cgroup_subsys_name[] = {
#include <linux/cgroup_subsys.h>
};
#undef SUBSYS

/* array of static_keys for cgroup_subsys_enabled() and cgroup_subsys_on_dfl() */
#define SUBSYS(_x)								\
	DEFINE_STATIC_KEY_TRUE(_x ## _cgrp_subsys_enabled_key);			\
	DEFINE_STATIC_KEY_TRUE(_x ## _cgrp_subsys_on_dfl_key);			\
	EXPORT_SYMBOL_GPL(_x ## _cgrp_subsys_enabled_key);			\
	EXPORT_SYMBOL_GPL(_x ## _cgrp_subsys_on_dfl_key);
#include <linux/cgroup_subsys.h>
#undef SUBSYS

#define SUBSYS(_x) [_x ## _cgrp_id] = &_x ## _cgrp_subsys_enabled_key,
static struct static_key_true *cgroup_subsys_enabled_key[] = {
#include <linux/cgroup_subsys.h>
};
#undef SUBSYS

#define SUBSYS(_x) [_x ## _cgrp_id] = &_x ## _cgrp_subsys_on_dfl_key,
static struct static_key_true *cgroup_subsys_on_dfl_key[] = {
#include <linux/cgroup_subsys.h>
};
#undef SUBSYS

static DEFINE_PER_CPU(struct cgroup_rstat_cpu, cgrp_dfl_root_rstat_cpu);

/*
 * The default hierarchy, reserved for the subsystems that are otherwise
 * unattached - it never has more than a single cgroup, and all tasks are
 * part of that cgroup.
 */
struct cgroup_root cgrp_dfl_root = { .cgrp.rstat_cpu = &cgrp_dfl_root_rstat_cpu };
EXPORT_SYMBOL_GPL(cgrp_dfl_root);

/*
 * The default hierarchy always exists but is hidden until mounted for the
 * first time.  This is for backward compatibility.
 */
static bool cgrp_dfl_visible;

/* some controllers are not supported in the default hierarchy */
static u16 cgrp_dfl_inhibit_ss_mask;

/* some controllers are implicitly enabled on the default hierarchy */
static u16 cgrp_dfl_implicit_ss_mask;

/* some controllers can be threaded on the default hierarchy */
static u16 cgrp_dfl_threaded_ss_mask;

/* The list of hierarchy roots */
LIST_HEAD(cgroup_roots);
static int cgroup_root_count;

/* hierarchy ID allocation and mapping, protected by cgroup_mutex */
static DEFINE_IDR(cgroup_hierarchy_idr);

/*
 * Assign a monotonically increasing serial number to csses.  It guarantees
 * cgroups with bigger numbers are newer than those with smaller numbers.
 * Also, as csses are always appended to the parent's ->children list, it
 * guarantees that sibling csses are always sorted in the ascending serial
 * number order on the list.  Protected by cgroup_mutex.
 */
static u64 css_serial_nr_next = 1;

/*
 * These bitmasks identify subsystems with specific features to avoid
 * having to do iterative checks repeatedly.
 */
static u16 have_fork_callback __read_mostly;
static u16 have_exit_callback __read_mostly;
static u16 have_release_callback __read_mostly;
static u16 have_canfork_callback __read_mostly;

/* cgroup namespace for init task */
struct cgroup_namespace init_cgroup_ns = {
	.count		= REFCOUNT_INIT(2),
	.user_ns	= &init_user_ns,
	.ns.ops		= &cgroupns_operations,
	.ns.inum	= PROC_CGROUP_INIT_INO,
	.root_cset	= &init_css_set,
};

static struct file_system_type cgroup2_fs_type;
static struct cftype cgroup_base_files[];

static int cgroup_apply_control(struct cgroup *cgrp);
static void cgroup_finalize_control(struct cgroup *cgrp, int ret);
static void css_task_iter_skip(struct css_task_iter *it,
			       struct task_struct *task);
static int cgroup_destroy_locked(struct cgroup *cgrp);
static struct cgroup_subsys_state *css_create(struct cgroup *cgrp,
					      struct cgroup_subsys *ss);
static void css_release(struct percpu_ref *ref);
static void kill_css(struct cgroup_subsys_state *css);
static int cgroup_addrm_files(struct cgroup_subsys_state *css,
			      struct cgroup *cgrp, struct cftype cfts[],
			      bool is_add);

/**
 * cgroup_ssid_enabled - cgroup subsys enabled test by subsys ID
 * @ssid: subsys ID of interest
 *
 * cgroup_subsys_enabled() can only be used with literal subsys names which
 * is fine for individual subsystems but unsuitable for cgroup core.  This
 * is slower static_key_enabled() based test indexed by @ssid.
 */
bool cgroup_ssid_enabled(int ssid)
{
	if (CGROUP_SUBSYS_COUNT == 0)
		return false;

	return static_key_enabled(cgroup_subsys_enabled_key[ssid]);
}

/**
 * cgroup_on_dfl - test whether a cgroup is on the default hierarchy
 * @cgrp: the cgroup of interest
 *
 * The default hierarchy is the v2 interface of cgroup and this function
 * can be used to test whether a cgroup is on the default hierarchy for
 * cases where a subsystem should behave differnetly depending on the
 * interface version.
 *
 * The set of behaviors which change on the default hierarchy are still
 * being determined and the mount option is prefixed with __DEVEL__.
 *
 * List of changed behaviors:
 *
 * - Mount options "noprefix", "xattr", "clone_children", "release_agent"
 *   and "name" are disallowed.
 *
 * - When mounting an existing superblock, mount options should match.
 *
 * - Remount is disallowed.
 *
 * - rename(2) is disallowed.
 *
 * - "tasks" is removed.  Everything should be at process granularity.  Use
 *   "cgroup.procs" instead.
 *
 * - "cgroup.procs" is not sorted.  pids will be unique unless they got
 *   recycled inbetween reads.
 *
 * - "release_agent" and "notify_on_release" are removed.  Replacement
 *   notification mechanism will be implemented.
 *
 * - "cgroup.clone_children" is removed.
 *
 * - "cgroup.subtree_populated" is available.  Its value is 0 if the cgroup
 *   and its descendants contain no task; otherwise, 1.  The file also
 *   generates kernfs notification which can be monitored through poll and
 *   [di]notify when the value of the file changes.
 *
 * - cpuset: tasks will be kept in empty cpusets when hotplug happens and
 *   take masks of ancestors with non-empty cpus/mems, instead of being
 *   moved to an ancestor.
 *
 * - cpuset: a task can be moved into an empty cpuset, and again it takes
 *   masks of ancestors.
 *
 * - memcg: use_hierarchy is on by default and the cgroup file for the flag
 *   is not created.
 *
 * - blkcg: blk-throttle becomes properly hierarchical.
 *
 * - debug: disallowed on the default hierarchy.
 */
bool cgroup_on_dfl(const struct cgroup *cgrp)
{
	return cgrp->root == &cgrp_dfl_root;
}

/* IDR wrappers which synchronize using cgroup_idr_lock */
static int cgroup_idr_alloc(struct idr *idr, void *ptr, int start, int end,
			    gfp_t gfp_mask)
{
	int ret;

	idr_preload(gfp_mask);
	spin_lock_bh(&cgroup_idr_lock);
	ret = idr_alloc(idr, ptr, start, end, gfp_mask & ~__GFP_DIRECT_RECLAIM);
	spin_unlock_bh(&cgroup_idr_lock);
	idr_preload_end();
	return ret;
}

static void *cgroup_idr_replace(struct idr *idr, void *ptr, int id)
{
	void *ret;

	spin_lock_bh(&cgroup_idr_lock);
	ret = idr_replace(idr, ptr, id);
	spin_unlock_bh(&cgroup_idr_lock);
	return ret;
}

static void cgroup_idr_remove(struct idr *idr, int id)
{
	spin_lock_bh(&cgroup_idr_lock);
	idr_remove(idr, id);
	spin_unlock_bh(&cgroup_idr_lock);
}

static bool cgroup_has_tasks(struct cgroup *cgrp)
{
	return cgrp->nr_populated_csets;
}

bool cgroup_is_threaded(struct cgroup *cgrp)
{
	return cgrp->dom_cgrp != cgrp;
}

/* can @cgrp host both domain and threaded children? */
static bool cgroup_is_mixable(struct cgroup *cgrp)
{
	/*
	 * Root isn't under domain level resource control exempting it from
	 * the no-internal-process constraint, so it can serve as a thread
	 * root and a parent of resource domains at the same time.
	 */
	return !cgroup_parent(cgrp);
}

/* can @cgrp become a thread root? should always be true for a thread root */
static bool cgroup_can_be_thread_root(struct cgroup *cgrp)
{
	/* mixables don't care */
	if (cgroup_is_mixable(cgrp))
		return true;

	/* domain roots can't be nested under threaded */
	if (cgroup_is_threaded(cgrp))
		return false;

	/* can only have either domain or threaded children */
	if (cgrp->nr_populated_domain_children)
		return false;

	/* and no domain controllers can be enabled */
	if (cgrp->subtree_control & ~cgrp_dfl_threaded_ss_mask)
		return false;

	return true;
}

/* is @cgrp root of a threaded subtree? */
bool cgroup_is_thread_root(struct cgroup *cgrp)
{
	/* thread root should be a domain */
	if (cgroup_is_threaded(cgrp))
		return false;

	/* a domain w/ threaded children is a thread root */
	if (cgrp->nr_threaded_children)
		return true;

	/*
	 * A domain which has tasks and explicit threaded controllers
	 * enabled is a thread root.
	 */
	if (cgroup_has_tasks(cgrp) &&
	    (cgrp->subtree_control & cgrp_dfl_threaded_ss_mask))
		return true;

	return false;
}

/* a domain which isn't connected to the root w/o brekage can't be used */
static bool cgroup_is_valid_domain(struct cgroup *cgrp)
{
	/* the cgroup itself can be a thread root */
	if (cgroup_is_threaded(cgrp))
		return false;

	/* but the ancestors can't be unless mixable */
	while ((cgrp = cgroup_parent(cgrp))) {
		if (!cgroup_is_mixable(cgrp) && cgroup_is_thread_root(cgrp))
			return false;
		if (cgroup_is_threaded(cgrp))
			return false;
	}

	return true;
}

/* subsystems visibly enabled on a cgroup */
static u16 cgroup_control(struct cgroup *cgrp)
{
	struct cgroup *parent = cgroup_parent(cgrp);
	u16 root_ss_mask = cgrp->root->subsys_mask;

	if (parent) {
		u16 ss_mask = parent->subtree_control;

		/* threaded cgroups can only have threaded controllers */
		if (cgroup_is_threaded(cgrp))
			ss_mask &= cgrp_dfl_threaded_ss_mask;
		return ss_mask;
	}

	if (cgroup_on_dfl(cgrp))
		root_ss_mask &= ~(cgrp_dfl_inhibit_ss_mask |
				  cgrp_dfl_implicit_ss_mask);
	return root_ss_mask;
}

/* subsystems enabled on a cgroup */
static u16 cgroup_ss_mask(struct cgroup *cgrp)
{
	struct cgroup *parent = cgroup_parent(cgrp);

	if (parent) {
		u16 ss_mask = parent->subtree_ss_mask;

		/* threaded cgroups can only have threaded controllers */
		if (cgroup_is_threaded(cgrp))
			ss_mask &= cgrp_dfl_threaded_ss_mask;
		return ss_mask;
	}

	return cgrp->root->subsys_mask;
}

/**
 * cgroup_css - obtain a cgroup's css for the specified subsystem
 * @cgrp: the cgroup of interest
 * @ss: the subsystem of interest (%NULL returns @cgrp->self)
 *
 * Return @cgrp's css (cgroup_subsys_state) associated with @ss.  This
 * function must be called either under cgroup_mutex or rcu_read_lock() and
 * the caller is responsible for pinning the returned css if it wants to
 * keep accessing it outside the said locks.  This function may return
 * %NULL if @cgrp doesn't have @subsys_id enabled.
 */
static struct cgroup_subsys_state *cgroup_css(struct cgroup *cgrp,
					      struct cgroup_subsys *ss)
{
	if (ss)
		return rcu_dereference_check(cgrp->subsys[ss->id],
					lockdep_is_held(&cgroup_mutex));
	else
		return &cgrp->self;
}

/**
 * cgroup_tryget_css - try to get a cgroup's css for the specified subsystem
 * @cgrp: the cgroup of interest
 * @ss: the subsystem of interest
 *
 * Find and get @cgrp's css assocaited with @ss.  If the css doesn't exist
 * or is offline, %NULL is returned.
 */
static struct cgroup_subsys_state *cgroup_tryget_css(struct cgroup *cgrp,
						     struct cgroup_subsys *ss)
{
	struct cgroup_subsys_state *css;

	rcu_read_lock();
	css = cgroup_css(cgrp, ss);
	if (!css || !css_tryget_online(css))
		css = NULL;
	rcu_read_unlock();

	return css;
}

/**
 * cgroup_e_css_by_mask - obtain a cgroup's effective css for the specified ss
 * @cgrp: the cgroup of interest
 * @ss: the subsystem of interest (%NULL returns @cgrp->self)
 *
 * Similar to cgroup_css() but returns the effective css, which is defined
 * as the matching css of the nearest ancestor including self which has @ss
 * enabled.  If @ss is associated with the hierarchy @cgrp is on, this
 * function is guaranteed to return non-NULL css.
 */
static struct cgroup_subsys_state *cgroup_e_css_by_mask(struct cgroup *cgrp,
							struct cgroup_subsys *ss)
{
	lockdep_assert_held(&cgroup_mutex);

	if (!ss)
		return &cgrp->self;

	/*
	 * This function is used while updating css associations and thus
	 * can't test the csses directly.  Test ss_mask.
	 */
	while (!(cgroup_ss_mask(cgrp) & (1 << ss->id))) {
		cgrp = cgroup_parent(cgrp);
		if (!cgrp)
			return NULL;
	}

	return cgroup_css(cgrp, ss);
}

/**
 * cgroup_e_css - obtain a cgroup's effective css for the specified subsystem
 * @cgrp: the cgroup of interest
 * @ss: the subsystem of interest
 *
 * Find and get the effective css of @cgrp for @ss.  The effective css is
 * defined as the matching css of the nearest ancestor including self which
 * has @ss enabled.  If @ss is not mounted on the hierarchy @cgrp is on,
 * the root css is returned, so this function always returns a valid css.
 *
 * The returned css is not guaranteed to be online, and therefore it is the
 * callers responsiblity to tryget a reference for it.
 */
struct cgroup_subsys_state *cgroup_e_css(struct cgroup *cgrp,
					 struct cgroup_subsys *ss)
{
	struct cgroup_subsys_state *css;

	do {
		css = cgroup_css(cgrp, ss);

		if (css)
			return css;
		cgrp = cgroup_parent(cgrp);
	} while (cgrp);

	return init_css_set.subsys[ss->id];
}

/**
 * cgroup_get_e_css - get a cgroup's effective css for the specified subsystem
 * @cgrp: the cgroup of interest
 * @ss: the subsystem of interest
 *
 * Find and get the effective css of @cgrp for @ss.  The effective css is
 * defined as the matching css of the nearest ancestor including self which
 * has @ss enabled.  If @ss is not mounted on the hierarchy @cgrp is on,
 * the root css is returned, so this function always returns a valid css.
 * The returned css must be put using css_put().
 */
struct cgroup_subsys_state *cgroup_get_e_css(struct cgroup *cgrp,
					     struct cgroup_subsys *ss)
{
	struct cgroup_subsys_state *css;

	rcu_read_lock();

	do {
		css = cgroup_css(cgrp, ss);

		if (css && css_tryget_online(css))
			goto out_unlock;
		cgrp = cgroup_parent(cgrp);
	} while (cgrp);

	css = init_css_set.subsys[ss->id];
	css_get(css);
out_unlock:
	rcu_read_unlock();
	return css;
}

static void cgroup_get_live(struct cgroup *cgrp)
{
	WARN_ON_ONCE(cgroup_is_dead(cgrp));
	css_get(&cgrp->self);
}

/**
 * __cgroup_task_count - count the number of tasks in a cgroup. The caller
 * is responsible for taking the css_set_lock.
 * @cgrp: the cgroup in question
 */
int __cgroup_task_count(const struct cgroup *cgrp)
{
	int count = 0;
	struct cgrp_cset_link *link;

	lockdep_assert_held(&css_set_lock);

	list_for_each_entry(link, &cgrp->cset_links, cset_link)
		count += link->cset->nr_tasks;

	return count;
}

/**
 * cgroup_task_count - count the number of tasks in a cgroup.
 * @cgrp: the cgroup in question
 */
int cgroup_task_count(const struct cgroup *cgrp)
{
	int count;

	spin_lock_irq(&css_set_lock);
	count = __cgroup_task_count(cgrp);
	spin_unlock_irq(&css_set_lock);

	return count;
}

struct cgroup_subsys_state *of_css(struct kernfs_open_file *of)
{
	struct cgroup *cgrp = of->kn->parent->priv;
	struct cftype *cft = of_cft(of);

	/*
	 * This is open and unprotected implementation of cgroup_css().
	 * seq_css() is only called from a kernfs file operation which has
	 * an active reference on the file.  Because all the subsystem
	 * files are drained before a css is disassociated with a cgroup,
	 * the matching css from the cgroup's subsys table is guaranteed to
	 * be and stay valid until the enclosing operation is complete.
	 */
	if (cft->ss)
		return rcu_dereference_raw(cgrp->subsys[cft->ss->id]);
	else
		return &cgrp->self;
}
EXPORT_SYMBOL_GPL(of_css);

/**
 * for_each_css - iterate all css's of a cgroup
 * @css: the iteration cursor
 * @ssid: the index of the subsystem, CGROUP_SUBSYS_COUNT after reaching the end
 * @cgrp: the target cgroup to iterate css's of
 *
 * Should be called under cgroup_[tree_]mutex.
 */
#define for_each_css(css, ssid, cgrp)					\
	for ((ssid) = 0; (ssid) < CGROUP_SUBSYS_COUNT; (ssid)++)	\
		if (!((css) = rcu_dereference_check(			\
				(cgrp)->subsys[(ssid)],			\
				lockdep_is_held(&cgroup_mutex)))) { }	\
		else

/**
 * for_each_e_css - iterate all effective css's of a cgroup
 * @css: the iteration cursor
 * @ssid: the index of the subsystem, CGROUP_SUBSYS_COUNT after reaching the end
 * @cgrp: the target cgroup to iterate css's of
 *
 * Should be called under cgroup_[tree_]mutex.
 */
#define for_each_e_css(css, ssid, cgrp)					    \
	for ((ssid) = 0; (ssid) < CGROUP_SUBSYS_COUNT; (ssid)++)	    \
		if (!((css) = cgroup_e_css_by_mask(cgrp,		    \
						   cgroup_subsys[(ssid)]))) \
			;						    \
		else

/**
 * do_each_subsys_mask - filter for_each_subsys with a bitmask
 * @ss: the iteration cursor
 * @ssid: the index of @ss, CGROUP_SUBSYS_COUNT after reaching the end
 * @ss_mask: the bitmask
 *
 * The block will only run for cases where the ssid-th bit (1 << ssid) of
 * @ss_mask is set.
 */
#define do_each_subsys_mask(ss, ssid, ss_mask) do {			\
	unsigned long __ss_mask = (ss_mask);				\
	if (!CGROUP_SUBSYS_COUNT) { /* to avoid spurious gcc warning */	\
		(ssid) = 0;						\
		break;							\
	}								\
	for_each_set_bit(ssid, &__ss_mask, CGROUP_SUBSYS_COUNT) {	\
		(ss) = cgroup_subsys[ssid];				\
		{

#define while_each_subsys_mask()					\
		}							\
	}								\
} while (false)

/* iterate over child cgrps, lock should be held throughout iteration */
#define cgroup_for_each_live_child(child, cgrp)				\
	list_for_each_entry((child), &(cgrp)->self.children, self.sibling) \
		if (({ lockdep_assert_held(&cgroup_mutex);		\
		       cgroup_is_dead(child); }))			\
			;						\
		else

/* walk live descendants in preorder */
#define cgroup_for_each_live_descendant_pre(dsct, d_css, cgrp)		\
	css_for_each_descendant_pre((d_css), cgroup_css((cgrp), NULL))	\
		if (({ lockdep_assert_held(&cgroup_mutex);		\
		       (dsct) = (d_css)->cgroup;			\
		       cgroup_is_dead(dsct); }))			\
			;						\
		else

/* walk live descendants in postorder */
#define cgroup_for_each_live_descendant_post(dsct, d_css, cgrp)		\
	css_for_each_descendant_post((d_css), cgroup_css((cgrp), NULL))	\
		if (({ lockdep_assert_held(&cgroup_mutex);		\
		       (dsct) = (d_css)->cgroup;			\
		       cgroup_is_dead(dsct); }))			\
			;						\
		else

/*
 * The default css_set - used by init and its children prior to any
 * hierarchies being mounted. It contains a pointer to the root state
 * for each subsystem. Also used to anchor the list of css_sets. Not
 * reference-counted, to improve performance when child cgroups
 * haven't been created.
 */
struct css_set init_css_set = {
	.refcount		= REFCOUNT_INIT(1),
	.dom_cset		= &init_css_set,
	.tasks			= LIST_HEAD_INIT(init_css_set.tasks),
	.mg_tasks		= LIST_HEAD_INIT(init_css_set.mg_tasks),
	.dying_tasks		= LIST_HEAD_INIT(init_css_set.dying_tasks),
	.task_iters		= LIST_HEAD_INIT(init_css_set.task_iters),
	.threaded_csets		= LIST_HEAD_INIT(init_css_set.threaded_csets),
	.cgrp_links		= LIST_HEAD_INIT(init_css_set.cgrp_links),
	.mg_preload_node	= LIST_HEAD_INIT(init_css_set.mg_preload_node),
	.mg_node		= LIST_HEAD_INIT(init_css_set.mg_node),

	/*
	 * The following field is re-initialized when this cset gets linked
	 * in cgroup_init().  However, let's initialize the field
	 * statically too so that the default cgroup can be accessed safely
	 * early during boot.
	 */
	.dfl_cgrp		= &cgrp_dfl_root.cgrp,
};

static int css_set_count	= 1;	/* 1 for init_css_set */

static bool css_set_threaded(struct css_set *cset)
{
	return cset->dom_cset != cset;
}

/**
 * css_set_populated - does a css_set contain any tasks?
 * @cset: target css_set
 *
 * css_set_populated() should be the same as !!cset->nr_tasks at steady
 * state. However, css_set_populated() can be called while a task is being
 * added to or removed from the linked list before the nr_tasks is
 * properly updated. Hence, we can't just look at ->nr_tasks here.
 */
static bool css_set_populated(struct css_set *cset)
{
	lockdep_assert_held(&css_set_lock);

	return !list_empty(&cset->tasks) || !list_empty(&cset->mg_tasks);
}

/**
 * cgroup_update_populated - update the populated count of a cgroup
 * @cgrp: the target cgroup
 * @populated: inc or dec populated count
 *
 * One of the css_sets associated with @cgrp is either getting its first
 * task or losing the last.  Update @cgrp->nr_populated_* accordingly.  The
 * count is propagated towards root so that a given cgroup's
 * nr_populated_children is zero iff none of its descendants contain any
 * tasks.
 *
 * @cgrp's interface file "cgroup.populated" is zero if both
 * @cgrp->nr_populated_csets and @cgrp->nr_populated_children are zero and
 * 1 otherwise.  When the sum changes from or to zero, userland is notified
 * that the content of the interface file has changed.  This can be used to
 * detect when @cgrp and its descendants become populated or empty.
 */
static void cgroup_update_populated(struct cgroup *cgrp, bool populated)
{
	struct cgroup *child = NULL;
	int adj = populated ? 1 : -1;

	lockdep_assert_held(&css_set_lock);

	do {
		bool was_populated = cgroup_is_populated(cgrp);

		if (!child) {
			cgrp->nr_populated_csets += adj;
		} else {
			if (cgroup_is_threaded(child))
				cgrp->nr_populated_threaded_children += adj;
			else
				cgrp->nr_populated_domain_children += adj;
		}

		if (was_populated == cgroup_is_populated(cgrp))
			break;

		cgroup1_check_for_release(cgrp);
		TRACE_CGROUP_PATH(notify_populated, cgrp,
				  cgroup_is_populated(cgrp));
		cgroup_file_notify(&cgrp->events_file);

		child = cgrp;
		cgrp = cgroup_parent(cgrp);
	} while (cgrp);
}

/**
 * css_set_update_populated - update populated state of a css_set
 * @cset: target css_set
 * @populated: whether @cset is populated or depopulated
 *
 * @cset is either getting the first task or losing the last.  Update the
 * populated counters of all associated cgroups accordingly.
 */
static void css_set_update_populated(struct css_set *cset, bool populated)
{
	struct cgrp_cset_link *link;

	lockdep_assert_held(&css_set_lock);

	list_for_each_entry(link, &cset->cgrp_links, cgrp_link)
		cgroup_update_populated(link->cgrp, populated);
}

/*
 * @task is leaving, advance task iterators which are pointing to it so
 * that they can resume at the next position.  Advancing an iterator might
 * remove it from the list, use safe walk.  See css_task_iter_skip() for
 * details.
 */
static void css_set_skip_task_iters(struct css_set *cset,
				    struct task_struct *task)
{
	struct css_task_iter *it, *pos;

	list_for_each_entry_safe(it, pos, &cset->task_iters, iters_node)
		css_task_iter_skip(it, task);
}

/**
 * css_set_move_task - move a task from one css_set to another
 * @task: task being moved
 * @from_cset: css_set @task currently belongs to (may be NULL)
 * @to_cset: new css_set @task is being moved to (may be NULL)
 * @use_mg_tasks: move to @to_cset->mg_tasks instead of ->tasks
 *
 * Move @task from @from_cset to @to_cset.  If @task didn't belong to any
 * css_set, @from_cset can be NULL.  If @task is being disassociated
 * instead of moved, @to_cset can be NULL.
 *
 * This function automatically handles populated counter updates and
 * css_task_iter adjustments but the caller is responsible for managing
 * @from_cset and @to_cset's reference counts.
 */
static void css_set_move_task(struct task_struct *task,
			      struct css_set *from_cset, struct css_set *to_cset,
			      bool use_mg_tasks)
{
	lockdep_assert_held(&css_set_lock);

	if (to_cset && !css_set_populated(to_cset))
		css_set_update_populated(to_cset, true);

	if (from_cset) {
		WARN_ON_ONCE(list_empty(&task->cg_list));

		css_set_skip_task_iters(from_cset, task);
		list_del_init(&task->cg_list);
		if (!css_set_populated(from_cset))
			css_set_update_populated(from_cset, false);
	} else {
		WARN_ON_ONCE(!list_empty(&task->cg_list));
	}

	if (to_cset) {
		/*
		 * We are synchronized through cgroup_threadgroup_rwsem
		 * against PF_EXITING setting such that we can't race
		 * against cgroup_exit() changing the css_set to
		 * init_css_set and dropping the old one.
		 */
		WARN_ON_ONCE(task->flags & PF_EXITING);

		cgroup_move_task(task, to_cset);
		list_add_tail(&task->cg_list, use_mg_tasks ? &to_cset->mg_tasks :
							     &to_cset->tasks);
	}
}

/*
 * hash table for cgroup groups. This improves the performance to find
 * an existing css_set. This hash doesn't (currently) take into
 * account cgroups in empty hierarchies.
 */
#define CSS_SET_HASH_BITS	7
static DEFINE_HASHTABLE(css_set_table, CSS_SET_HASH_BITS);

static unsigned long css_set_hash(struct cgroup_subsys_state *css[])
{
	unsigned long key = 0UL;
	struct cgroup_subsys *ss;
	int i;

	for_each_subsys(ss, i)
		key += (unsigned long)css[i];
	key = (key >> 16) ^ key;

	return key;
}

void put_css_set_locked(struct css_set *cset)
{
	struct cgrp_cset_link *link, *tmp_link;
	struct cgroup_subsys *ss;
	int ssid;

	lockdep_assert_held(&css_set_lock);

	if (!refcount_dec_and_test(&cset->refcount))
		return;

	WARN_ON_ONCE(!list_empty(&cset->threaded_csets));

	/* This css_set is dead. unlink it and release cgroup and css refs */
	for_each_subsys(ss, ssid) {
		list_del(&cset->e_cset_node[ssid]);
		css_put(cset->subsys[ssid]);
	}
	hash_del(&cset->hlist);
	css_set_count--;

	list_for_each_entry_safe(link, tmp_link, &cset->cgrp_links, cgrp_link) {
		list_del(&link->cset_link);
		list_del(&link->cgrp_link);
		if (cgroup_parent(link->cgrp))
			cgroup_put(link->cgrp);
		kfree(link);
	}

	if (css_set_threaded(cset)) {
		list_del(&cset->threaded_csets_node);
		put_css_set_locked(cset->dom_cset);
	}

	kfree_rcu(cset, rcu_head);
}

/**
 * compare_css_sets - helper function for find_existing_css_set().
 * @cset: candidate css_set being tested
 * @old_cset: existing css_set for a task
 * @new_cgrp: cgroup that's being entered by the task
 * @template: desired set of css pointers in css_set (pre-calculated)
 *
 * Returns true if "cset" matches "old_cset" except for the hierarchy
 * which "new_cgrp" belongs to, for which it should match "new_cgrp".
 */
static bool compare_css_sets(struct css_set *cset,
			     struct css_set *old_cset,
			     struct cgroup *new_cgrp,
			     struct cgroup_subsys_state *template[])
{
	struct cgroup *new_dfl_cgrp;
	struct list_head *l1, *l2;

	/*
	 * On the default hierarchy, there can be csets which are
	 * associated with the same set of cgroups but different csses.
	 * Let's first ensure that csses match.
	 */
	if (memcmp(template, cset->subsys, sizeof(cset->subsys)))
		return false;


	/* @cset's domain should match the default cgroup's */
	if (cgroup_on_dfl(new_cgrp))
		new_dfl_cgrp = new_cgrp;
	else
		new_dfl_cgrp = old_cset->dfl_cgrp;

	if (new_dfl_cgrp->dom_cgrp != cset->dom_cset->dfl_cgrp)
		return false;

	/*
	 * Compare cgroup pointers in order to distinguish between
	 * different cgroups in hierarchies.  As different cgroups may
	 * share the same effective css, this comparison is always
	 * necessary.
	 */
	l1 = &cset->cgrp_links;
	l2 = &old_cset->cgrp_links;
	while (1) {
		struct cgrp_cset_link *link1, *link2;
		struct cgroup *cgrp1, *cgrp2;

		l1 = l1->next;
		l2 = l2->next;
		/* See if we reached the end - both lists are equal length. */
		if (l1 == &cset->cgrp_links) {
			BUG_ON(l2 != &old_cset->cgrp_links);
			break;
		} else {
			BUG_ON(l2 == &old_cset->cgrp_links);
		}
		/* Locate the cgroups associated with these links. */
		link1 = list_entry(l1, struct cgrp_cset_link, cgrp_link);
		link2 = list_entry(l2, struct cgrp_cset_link, cgrp_link);
		cgrp1 = link1->cgrp;
		cgrp2 = link2->cgrp;
		/* Hierarchies should be linked in the same order. */
		BUG_ON(cgrp1->root != cgrp2->root);

		/*
		 * If this hierarchy is the hierarchy of the cgroup
		 * that's changing, then we need to check that this
		 * css_set points to the new cgroup; if it's any other
		 * hierarchy, then this css_set should point to the
		 * same cgroup as the old css_set.
		 */
		if (cgrp1->root == new_cgrp->root) {
			if (cgrp1 != new_cgrp)
				return false;
		} else {
			if (cgrp1 != cgrp2)
				return false;
		}
	}
	return true;
}

/**
 * find_existing_css_set - init css array and find the matching css_set
 * @old_cset: the css_set that we're using before the cgroup transition
 * @cgrp: the cgroup that we're moving into
 * @template: out param for the new set of csses, should be clear on entry
 */
static struct css_set *find_existing_css_set(struct css_set *old_cset,
					struct cgroup *cgrp,
					struct cgroup_subsys_state *template[])
{
	struct cgroup_root *root = cgrp->root;
	struct cgroup_subsys *ss;
	struct css_set *cset;
	unsigned long key;
	int i;

	/*
	 * Build the set of subsystem state objects that we want to see in the
	 * new css_set. while subsystems can change globally, the entries here
	 * won't change, so no need for locking.
	 */
	for_each_subsys(ss, i) {
		if (root->subsys_mask & (1UL << i)) {
			/*
			 * @ss is in this hierarchy, so we want the
			 * effective css from @cgrp.
			 */
			template[i] = cgroup_e_css_by_mask(cgrp, ss);
		} else {
			/*
			 * @ss is not in this hierarchy, so we don't want
			 * to change the css.
			 */
			template[i] = old_cset->subsys[i];
		}
	}

	key = css_set_hash(template);
	hash_for_each_possible(css_set_table, cset, hlist, key) {
		if (!compare_css_sets(cset, old_cset, cgrp, template))
			continue;

		/* This css_set matches what we need */
		return cset;
	}

	/* No existing cgroup group matched */
	return NULL;
}

static void free_cgrp_cset_links(struct list_head *links_to_free)
{
	struct cgrp_cset_link *link, *tmp_link;

	list_for_each_entry_safe(link, tmp_link, links_to_free, cset_link) {
		list_del(&link->cset_link);
		kfree(link);
	}
}

/**
 * allocate_cgrp_cset_links - allocate cgrp_cset_links
 * @count: the number of links to allocate
 * @tmp_links: list_head the allocated links are put on
 *
 * Allocate @count cgrp_cset_link structures and chain them on @tmp_links
 * through ->cset_link.  Returns 0 on success or -errno.
 */
static int allocate_cgrp_cset_links(int count, struct list_head *tmp_links)
{
	struct cgrp_cset_link *link;
	int i;

	INIT_LIST_HEAD(tmp_links);

	for (i = 0; i < count; i++) {
		link = kzalloc(sizeof(*link), GFP_KERNEL);
		if (!link) {
			free_cgrp_cset_links(tmp_links);
			return -ENOMEM;
		}
		list_add(&link->cset_link, tmp_links);
	}
	return 0;
}

/**
 * link_css_set - a helper function to link a css_set to a cgroup
 * @tmp_links: cgrp_cset_link objects allocated by allocate_cgrp_cset_links()
 * @cset: the css_set to be linked
 * @cgrp: the destination cgroup
 */
static void link_css_set(struct list_head *tmp_links, struct css_set *cset,
			 struct cgroup *cgrp)
{
	struct cgrp_cset_link *link;

	BUG_ON(list_empty(tmp_links));

	if (cgroup_on_dfl(cgrp))
		cset->dfl_cgrp = cgrp;

	link = list_first_entry(tmp_links, struct cgrp_cset_link, cset_link);
	link->cset = cset;
	link->cgrp = cgrp;

	/*
	 * Always add links to the tail of the lists so that the lists are
	 * in choronological order.
	 */
	list_move_tail(&link->cset_link, &cgrp->cset_links);
	list_add_tail(&link->cgrp_link, &cset->cgrp_links);

	if (cgroup_parent(cgrp))
		cgroup_get_live(cgrp);
}

/**
 * find_css_set - return a new css_set with one cgroup updated
 * @old_cset: the baseline css_set
 * @cgrp: the cgroup to be updated
 *
 * Return a new css_set that's equivalent to @old_cset, but with @cgrp
 * substituted into the appropriate hierarchy.
 */
static struct css_set *find_css_set(struct css_set *old_cset,
				    struct cgroup *cgrp)
{
	struct cgroup_subsys_state *template[CGROUP_SUBSYS_COUNT] = { };
	struct css_set *cset;
	struct list_head tmp_links;
	struct cgrp_cset_link *link;
	struct cgroup_subsys *ss;
	unsigned long key;
	int ssid;

	lockdep_assert_held(&cgroup_mutex);

	/* First see if we already have a cgroup group that matches
	 * the desired set */
	spin_lock_irq(&css_set_lock);
	cset = find_existing_css_set(old_cset, cgrp, template);
	if (cset)
		get_css_set(cset);
	spin_unlock_irq(&css_set_lock);

	if (cset)
		return cset;

	cset = kzalloc(sizeof(*cset), GFP_KERNEL);
	if (!cset)
		return NULL;

	/* Allocate all the cgrp_cset_link objects that we'll need */
	if (allocate_cgrp_cset_links(cgroup_root_count, &tmp_links) < 0) {
		kfree(cset);
		return NULL;
	}

	refcount_set(&cset->refcount, 1);
	cset->dom_cset = cset;
	INIT_LIST_HEAD(&cset->tasks);
	INIT_LIST_HEAD(&cset->mg_tasks);
	INIT_LIST_HEAD(&cset->dying_tasks);
	INIT_LIST_HEAD(&cset->task_iters);
	INIT_LIST_HEAD(&cset->threaded_csets);
	INIT_HLIST_NODE(&cset->hlist);
	INIT_LIST_HEAD(&cset->cgrp_links);
	INIT_LIST_HEAD(&cset->mg_preload_node);
	INIT_LIST_HEAD(&cset->mg_node);

	/* Copy the set of subsystem state objects generated in
	 * find_existing_css_set() */
	memcpy(cset->subsys, template, sizeof(cset->subsys));

	spin_lock_irq(&css_set_lock);
	/* Add reference counts and links from the new css_set. */
	list_for_each_entry(link, &old_cset->cgrp_links, cgrp_link) {
		struct cgroup *c = link->cgrp;

		if (c->root == cgrp->root)
			c = cgrp;
		link_css_set(&tmp_links, cset, c);
	}

	BUG_ON(!list_empty(&tmp_links));

	css_set_count++;

	/* Add @cset to the hash table */
	key = css_set_hash(cset->subsys);
	hash_add(css_set_table, &cset->hlist, key);

	for_each_subsys(ss, ssid) {
		struct cgroup_subsys_state *css = cset->subsys[ssid];

		list_add_tail(&cset->e_cset_node[ssid],
			      &css->cgroup->e_csets[ssid]);
		css_get(css);
	}

	spin_unlock_irq(&css_set_lock);

	/*
	 * If @cset should be threaded, look up the matching dom_cset and
	 * link them up.  We first fully initialize @cset then look for the
	 * dom_cset.  It's simpler this way and safe as @cset is guaranteed
	 * to stay empty until we return.
	 */
	if (cgroup_is_threaded(cset->dfl_cgrp)) {
		struct css_set *dcset;

		dcset = find_css_set(cset, cset->dfl_cgrp->dom_cgrp);
		if (!dcset) {
			put_css_set(cset);
			return NULL;
		}

		spin_lock_irq(&css_set_lock);
		cset->dom_cset = dcset;
		list_add_tail(&cset->threaded_csets_node,
			      &dcset->threaded_csets);
		spin_unlock_irq(&css_set_lock);
	}

	return cset;
}

struct cgroup_root *cgroup_root_from_kf(struct kernfs_root *kf_root)
{
	struct cgroup *root_cgrp = kf_root->kn->priv;

	return root_cgrp->root;
}

static int cgroup_init_root_id(struct cgroup_root *root)
{
	int id;

	lockdep_assert_held(&cgroup_mutex);

	id = idr_alloc_cyclic(&cgroup_hierarchy_idr, root, 0, 0, GFP_KERNEL);
	if (id < 0)
		return id;

	root->hierarchy_id = id;
	return 0;
}

static void cgroup_exit_root_id(struct cgroup_root *root)
{
	lockdep_assert_held(&cgroup_mutex);

	idr_remove(&cgroup_hierarchy_idr, root->hierarchy_id);
}

void cgroup_free_root(struct cgroup_root *root)
{
	if (root) {
		idr_destroy(&root->cgroup_idr);
		kfree(root);
	}
}

static void cgroup_destroy_root(struct cgroup_root *root)
{
	struct cgroup *cgrp = &root->cgrp;
	struct cgrp_cset_link *link, *tmp_link;

	trace_cgroup_destroy_root(root);

	cgroup_lock_and_drain_offline(&cgrp_dfl_root.cgrp);

	BUG_ON(atomic_read(&root->nr_cgrps));
	BUG_ON(!list_empty(&cgrp->self.children));

	/* Rebind all subsystems back to the default hierarchy */
	WARN_ON(rebind_subsystems(&cgrp_dfl_root, root->subsys_mask));

	/*
	 * Release all the links from cset_links to this hierarchy's
	 * root cgroup
	 */
	spin_lock_irq(&css_set_lock);

	list_for_each_entry_safe(link, tmp_link, &cgrp->cset_links, cset_link) {
		list_del(&link->cset_link);
		list_del(&link->cgrp_link);
		kfree(link);
	}

	spin_unlock_irq(&css_set_lock);

	if (!list_empty(&root->root_list)) {
		list_del(&root->root_list);
		cgroup_root_count--;
	}

	cgroup_exit_root_id(root);

	mutex_unlock(&cgroup_mutex);

	kernfs_destroy_root(root->kf_root);
	cgroup_free_root(root);
}

/*
 * look up cgroup associated with current task's cgroup namespace on the
 * specified hierarchy
 */
static struct cgroup *
current_cgns_cgroup_from_root(struct cgroup_root *root)
{
	struct cgroup *res = NULL;
	struct css_set *cset;

	lockdep_assert_held(&css_set_lock);

	rcu_read_lock();

	cset = current->nsproxy->cgroup_ns->root_cset;
	if (cset == &init_css_set) {
		res = &root->cgrp;
	} else {
		struct cgrp_cset_link *link;

		list_for_each_entry(link, &cset->cgrp_links, cgrp_link) {
			struct cgroup *c = link->cgrp;

			if (c->root == root) {
				res = c;
				break;
			}
		}
	}
	rcu_read_unlock();

	BUG_ON(!res);
	return res;
}

/* look up cgroup associated with given css_set on the specified hierarchy */
static struct cgroup *cset_cgroup_from_root(struct css_set *cset,
					    struct cgroup_root *root)
{
	struct cgroup *res = NULL;

	lockdep_assert_held(&cgroup_mutex);
	lockdep_assert_held(&css_set_lock);

	if (cset == &init_css_set) {
		res = &root->cgrp;
	} else if (root == &cgrp_dfl_root) {
		res = cset->dfl_cgrp;
	} else {
		struct cgrp_cset_link *link;

		list_for_each_entry(link, &cset->cgrp_links, cgrp_link) {
			struct cgroup *c = link->cgrp;

			if (c->root == root) {
				res = c;
				break;
			}
		}
	}

	BUG_ON(!res);
	return res;
}

/*
 * Return the cgroup for "task" from the given hierarchy. Must be
 * called with cgroup_mutex and css_set_lock held.
 */
struct cgroup *task_cgroup_from_root(struct task_struct *task,
				     struct cgroup_root *root)
{
	/*
	 * No need to lock the task - since we hold cgroup_mutex the
	 * task can't change groups, so the only thing that can happen
	 * is that it exits and its css is set back to init_css_set.
	 */
	return cset_cgroup_from_root(task_css_set(task), root);
}

/*
 * A task must hold cgroup_mutex to modify cgroups.
 *
 * Any task can increment and decrement the count field without lock.
 * So in general, code holding cgroup_mutex can't rely on the count
 * field not changing.  However, if the count goes to zero, then only
 * cgroup_attach_task() can increment it again.  Because a count of zero
 * means that no tasks are currently attached, therefore there is no
 * way a task attached to that cgroup can fork (the other way to
 * increment the count).  So code holding cgroup_mutex can safely
 * assume that if the count is zero, it will stay zero. Similarly, if
 * a task holds cgroup_mutex on a cgroup with zero count, it
 * knows that the cgroup won't be removed, as cgroup_rmdir()
 * needs that mutex.
 *
 * A cgroup can only be deleted if both its 'count' of using tasks
 * is zero, and its list of 'children' cgroups is empty.  Since all
 * tasks in the system use _some_ cgroup, and since there is always at
 * least one task in the system (init, pid == 1), therefore, root cgroup
 * always has either children cgroups and/or using tasks.  So we don't
 * need a special hack to ensure that root cgroup cannot be deleted.
 *
 * P.S.  One more locking exception.  RCU is used to guard the
 * update of a tasks cgroup pointer by cgroup_attach_task()
 */

static struct kernfs_syscall_ops cgroup_kf_syscall_ops;

static char *cgroup_file_name(struct cgroup *cgrp, const struct cftype *cft,
			      char *buf)
{
	struct cgroup_subsys *ss = cft->ss;

	if (cft->ss && !(cft->flags & CFTYPE_NO_PREFIX) &&
	    !(cgrp->root->flags & CGRP_ROOT_NOPREFIX)) {
		const char *dbg = (cft->flags & CFTYPE_DEBUG) ? ".__DEBUG__." : "";

		snprintf(buf, CGROUP_FILE_NAME_MAX, "%s%s.%s",
			 dbg, cgroup_on_dfl(cgrp) ? ss->name : ss->legacy_name,
			 cft->name);
	} else {
		strscpy(buf, cft->name, CGROUP_FILE_NAME_MAX);
	}
	return buf;
}

/**
 * cgroup_file_mode - deduce file mode of a control file
 * @cft: the control file in question
 *
 * S_IRUGO for read, S_IWUSR for write.
 */
static umode_t cgroup_file_mode(const struct cftype *cft)
{
	umode_t mode = 0;

	if (cft->read_u64 || cft->read_s64 || cft->seq_show)
		mode |= S_IRUGO;

	if (cft->write_u64 || cft->write_s64 || cft->write) {
		if (cft->flags & CFTYPE_WORLD_WRITABLE)
			mode |= S_IWUGO;
		else
			mode |= S_IWUSR;
	}

	return mode;
}

/**
 * cgroup_calc_subtree_ss_mask - calculate subtree_ss_mask
 * @subtree_control: the new subtree_control mask to consider
 * @this_ss_mask: available subsystems
 *
 * On the default hierarchy, a subsystem may request other subsystems to be
 * enabled together through its ->depends_on mask.  In such cases, more
 * subsystems than specified in "cgroup.subtree_control" may be enabled.
 *
 * This function calculates which subsystems need to be enabled if
 * @subtree_control is to be applied while restricted to @this_ss_mask.
 */
static u16 cgroup_calc_subtree_ss_mask(u16 subtree_control, u16 this_ss_mask)
{
	u16 cur_ss_mask = subtree_control;
	struct cgroup_subsys *ss;
	int ssid;

	lockdep_assert_held(&cgroup_mutex);

	cur_ss_mask |= cgrp_dfl_implicit_ss_mask;

	while (true) {
		u16 new_ss_mask = cur_ss_mask;

		do_each_subsys_mask(ss, ssid, cur_ss_mask) {
			new_ss_mask |= ss->depends_on;
		} while_each_subsys_mask();

		/*
		 * Mask out subsystems which aren't available.  This can
		 * happen only if some depended-upon subsystems were bound
		 * to non-default hierarchies.
		 */
		new_ss_mask &= this_ss_mask;

		if (new_ss_mask == cur_ss_mask)
			break;
		cur_ss_mask = new_ss_mask;
	}

	return cur_ss_mask;
}

/**
 * cgroup_kn_unlock - unlocking helper for cgroup kernfs methods
 * @kn: the kernfs_node being serviced
 *
 * This helper undoes cgroup_kn_lock_live() and should be invoked before
 * the method finishes if locking succeeded.  Note that once this function
 * returns the cgroup returned by cgroup_kn_lock_live() may become
 * inaccessible any time.  If the caller intends to continue to access the
 * cgroup, it should pin it before invoking this function.
 */
void cgroup_kn_unlock(struct kernfs_node *kn)
{
	struct cgroup *cgrp;

	if (kernfs_type(kn) == KERNFS_DIR)
		cgrp = kn->priv;
	else
		cgrp = kn->parent->priv;

	mutex_unlock(&cgroup_mutex);

	kernfs_unbreak_active_protection(kn);
	cgroup_put(cgrp);
}

/**
 * cgroup_kn_lock_live - locking helper for cgroup kernfs methods
 * @kn: the kernfs_node being serviced
 * @drain_offline: perform offline draining on the cgroup
 *
 * This helper is to be used by a cgroup kernfs method currently servicing
 * @kn.  It breaks the active protection, performs cgroup locking and
 * verifies that the associated cgroup is alive.  Returns the cgroup if
 * alive; otherwise, %NULL.  A successful return should be undone by a
 * matching cgroup_kn_unlock() invocation.  If @drain_offline is %true, the
 * cgroup is drained of offlining csses before return.
 *
 * Any cgroup kernfs method implementation which requires locking the
 * associated cgroup should use this helper.  It avoids nesting cgroup
 * locking under kernfs active protection and allows all kernfs operations
 * including self-removal.
 */
struct cgroup *cgroup_kn_lock_live(struct kernfs_node *kn, bool drain_offline)
{
	struct cgroup *cgrp;

	if (kernfs_type(kn) == KERNFS_DIR)
		cgrp = kn->priv;
	else
		cgrp = kn->parent->priv;

	/*
	 * We're gonna grab cgroup_mutex which nests outside kernfs
	 * active_ref.  cgroup liveliness check alone provides enough
	 * protection against removal.  Ensure @cgrp stays accessible and
	 * break the active_ref protection.
	 */
	if (!cgroup_tryget(cgrp))
		return NULL;
	kernfs_break_active_protection(kn);

	if (drain_offline)
		cgroup_lock_and_drain_offline(cgrp);
	else
		mutex_lock(&cgroup_mutex);

	if (!cgroup_is_dead(cgrp))
		return cgrp;

	cgroup_kn_unlock(kn);
	return NULL;
}

static void cgroup_rm_file(struct cgroup *cgrp, const struct cftype *cft)
{
	char name[CGROUP_FILE_NAME_MAX];

	lockdep_assert_held(&cgroup_mutex);

	if (cft->file_offset) {
		struct cgroup_subsys_state *css = cgroup_css(cgrp, cft->ss);
		struct cgroup_file *cfile = (void *)css + cft->file_offset;

		spin_lock_irq(&cgroup_file_kn_lock);
		cfile->kn = NULL;
		spin_unlock_irq(&cgroup_file_kn_lock);

		del_timer_sync(&cfile->notify_timer);
	}

	kernfs_remove_by_name(cgrp->kn, cgroup_file_name(cgrp, cft, name));
}

/**
 * css_clear_dir - remove subsys files in a cgroup directory
 * @css: taget css
 */
static void css_clear_dir(struct cgroup_subsys_state *css)
{
	struct cgroup *cgrp = css->cgroup;
	struct cftype *cfts;

	if (!(css->flags & CSS_VISIBLE))
		return;

	css->flags &= ~CSS_VISIBLE;

	if (!css->ss) {
		if (cgroup_on_dfl(cgrp))
			cfts = cgroup_base_files;
		else
			cfts = cgroup1_base_files;

		cgroup_addrm_files(css, cgrp, cfts, false);
	} else {
		list_for_each_entry(cfts, &css->ss->cfts, node)
			cgroup_addrm_files(css, cgrp, cfts, false);
	}
}

/**
 * css_populate_dir - create subsys files in a cgroup directory
 * @css: target css
 *
 * On failure, no file is added.
 */
static int css_populate_dir(struct cgroup_subsys_state *css)
{
	struct cgroup *cgrp = css->cgroup;
	struct cftype *cfts, *failed_cfts;
	int ret;

	if ((css->flags & CSS_VISIBLE) || !cgrp->kn)
		return 0;

	if (!css->ss) {
		if (cgroup_on_dfl(cgrp))
			cfts = cgroup_base_files;
		else
			cfts = cgroup1_base_files;

		ret = cgroup_addrm_files(&cgrp->self, cgrp, cfts, true);
		if (ret < 0)
			return ret;
	} else {
		list_for_each_entry(cfts, &css->ss->cfts, node) {
			ret = cgroup_addrm_files(css, cgrp, cfts, true);
			if (ret < 0) {
				failed_cfts = cfts;
				goto err;
			}
		}
	}

	css->flags |= CSS_VISIBLE;

	return 0;
err:
	list_for_each_entry(cfts, &css->ss->cfts, node) {
		if (cfts == failed_cfts)
			break;
		cgroup_addrm_files(css, cgrp, cfts, false);
	}
	return ret;
}

int rebind_subsystems(struct cgroup_root *dst_root, u16 ss_mask)
{
	struct cgroup *dcgrp = &dst_root->cgrp;
	struct cgroup_subsys *ss;
	int ssid, i, ret;

	lockdep_assert_held(&cgroup_mutex);

	do_each_subsys_mask(ss, ssid, ss_mask) {
		/*
		 * If @ss has non-root csses attached to it, can't move.
		 * If @ss is an implicit controller, it is exempt from this
		 * rule and can be stolen.
		 */
		if (css_next_child(NULL, cgroup_css(&ss->root->cgrp, ss)) &&
		    !ss->implicit_on_dfl)
			return -EBUSY;

		/* can't move between two non-dummy roots either */
		if (ss->root != &cgrp_dfl_root && dst_root != &cgrp_dfl_root)
			return -EBUSY;
	} while_each_subsys_mask();

	do_each_subsys_mask(ss, ssid, ss_mask) {
		struct cgroup_root *src_root = ss->root;
		struct cgroup *scgrp = &src_root->cgrp;
		struct cgroup_subsys_state *css = cgroup_css(scgrp, ss);
		struct css_set *cset;

		WARN_ON(!css || cgroup_css(dcgrp, ss));

		/* disable from the source */
		src_root->subsys_mask &= ~(1 << ssid);
		WARN_ON(cgroup_apply_control(scgrp));
		cgroup_finalize_control(scgrp, 0);

		/* rebind */
		RCU_INIT_POINTER(scgrp->subsys[ssid], NULL);
		rcu_assign_pointer(dcgrp->subsys[ssid], css);
		ss->root = dst_root;
		css->cgroup = dcgrp;

		spin_lock_irq(&css_set_lock);
		hash_for_each(css_set_table, i, cset, hlist)
			list_move_tail(&cset->e_cset_node[ss->id],
				       &dcgrp->e_csets[ss->id]);
		spin_unlock_irq(&css_set_lock);

		/* default hierarchy doesn't enable controllers by default */
		dst_root->subsys_mask |= 1 << ssid;
		if (dst_root == &cgrp_dfl_root) {
			static_branch_enable(cgroup_subsys_on_dfl_key[ssid]);
		} else {
			dcgrp->subtree_control |= 1 << ssid;
			static_branch_disable(cgroup_subsys_on_dfl_key[ssid]);
		}

		ret = cgroup_apply_control(dcgrp);
		if (ret)
			pr_warn("partial failure to rebind %s controller (err=%d)\n",
				ss->name, ret);

		if (ss->bind)
			ss->bind(css);
	} while_each_subsys_mask();

	kernfs_activate(dcgrp->kn);
	return 0;
}

int cgroup_show_path(struct seq_file *sf, struct kernfs_node *kf_node,
		     struct kernfs_root *kf_root)
{
	int len = 0;
	char *buf = NULL;
	struct cgroup_root *kf_cgroot = cgroup_root_from_kf(kf_root);
	struct cgroup *ns_cgroup;

	buf = kmalloc(PATH_MAX, GFP_KERNEL);
	if (!buf)
		return -ENOMEM;

	spin_lock_irq(&css_set_lock);
	ns_cgroup = current_cgns_cgroup_from_root(kf_cgroot);
	len = kernfs_path_from_node(kf_node, ns_cgroup->kn, buf, PATH_MAX);
	spin_unlock_irq(&css_set_lock);

	if (len >= PATH_MAX)
		len = -ERANGE;
	else if (len > 0) {
		seq_escape(sf, buf, " \t\n\\");
		len = 0;
	}
	kfree(buf);
	return len;
}

enum cgroup2_param {
	Opt_nsdelegate,
<<<<<<< HEAD
=======
	Opt_memory_localevents,
>>>>>>> 0ecfebd2
	nr__cgroup2_params
};

static const struct fs_parameter_spec cgroup2_param_specs[] = {
<<<<<<< HEAD
	fsparam_flag  ("nsdelegate",		Opt_nsdelegate),
=======
	fsparam_flag("nsdelegate",		Opt_nsdelegate),
	fsparam_flag("memory_localevents",	Opt_memory_localevents),
>>>>>>> 0ecfebd2
	{}
};

static const struct fs_parameter_description cgroup2_fs_parameters = {
	.name		= "cgroup2",
	.specs		= cgroup2_param_specs,
};

static int cgroup2_parse_param(struct fs_context *fc, struct fs_parameter *param)
{
	struct cgroup_fs_context *ctx = cgroup_fc2context(fc);
	struct fs_parse_result result;
	int opt;

	opt = fs_parse(fc, &cgroup2_fs_parameters, param, &result);
	if (opt < 0)
		return opt;

	switch (opt) {
	case Opt_nsdelegate:
		ctx->flags |= CGRP_ROOT_NS_DELEGATE;
		return 0;
<<<<<<< HEAD
=======
	case Opt_memory_localevents:
		ctx->flags |= CGRP_ROOT_MEMORY_LOCAL_EVENTS;
		return 0;
>>>>>>> 0ecfebd2
	}
	return -EINVAL;
}

static void apply_cgroup_root_flags(unsigned int root_flags)
{
	if (current->nsproxy->cgroup_ns == &init_cgroup_ns) {
		if (root_flags & CGRP_ROOT_NS_DELEGATE)
			cgrp_dfl_root.flags |= CGRP_ROOT_NS_DELEGATE;
		else
			cgrp_dfl_root.flags &= ~CGRP_ROOT_NS_DELEGATE;

		if (root_flags & CGRP_ROOT_MEMORY_LOCAL_EVENTS)
			cgrp_dfl_root.flags |= CGRP_ROOT_MEMORY_LOCAL_EVENTS;
		else
			cgrp_dfl_root.flags &= ~CGRP_ROOT_MEMORY_LOCAL_EVENTS;
	}
}

static int cgroup_show_options(struct seq_file *seq, struct kernfs_root *kf_root)
{
	if (cgrp_dfl_root.flags & CGRP_ROOT_NS_DELEGATE)
		seq_puts(seq, ",nsdelegate");
	if (cgrp_dfl_root.flags & CGRP_ROOT_MEMORY_LOCAL_EVENTS)
		seq_puts(seq, ",memory_localevents");
	return 0;
}

static int cgroup_reconfigure(struct fs_context *fc)
{
	struct cgroup_fs_context *ctx = cgroup_fc2context(fc);

	apply_cgroup_root_flags(ctx->flags);
	return 0;
}

/*
 * To reduce the fork() overhead for systems that are not actually using
 * their cgroups capability, we don't maintain the lists running through
 * each css_set to its tasks until we see the list actually used - in other
 * words after the first mount.
 */
static bool use_task_css_set_links __read_mostly;

static void cgroup_enable_task_cg_lists(void)
{
	struct task_struct *p, *g;

	/*
	 * We need tasklist_lock because RCU is not safe against
	 * while_each_thread(). Besides, a forking task that has passed
	 * cgroup_post_fork() without seeing use_task_css_set_links = 1
	 * is not guaranteed to have its child immediately visible in the
	 * tasklist if we walk through it with RCU.
	 */
	read_lock(&tasklist_lock);
	spin_lock_irq(&css_set_lock);

	if (use_task_css_set_links)
		goto out_unlock;

	use_task_css_set_links = true;

	do_each_thread(g, p) {
		WARN_ON_ONCE(!list_empty(&p->cg_list) ||
			     task_css_set(p) != &init_css_set);

		/*
		 * We should check if the process is exiting, otherwise
		 * it will race with cgroup_exit() in that the list
		 * entry won't be deleted though the process has exited.
		 * Do it while holding siglock so that we don't end up
		 * racing against cgroup_exit().
		 *
		 * Interrupts were already disabled while acquiring
		 * the css_set_lock, so we do not need to disable it
		 * again when acquiring the sighand->siglock here.
		 */
		spin_lock(&p->sighand->siglock);
		if (!(p->flags & PF_EXITING)) {
			struct css_set *cset = task_css_set(p);

			if (!css_set_populated(cset))
				css_set_update_populated(cset, true);
			list_add_tail(&p->cg_list, &cset->tasks);
			get_css_set(cset);
			cset->nr_tasks++;
		}
		spin_unlock(&p->sighand->siglock);
	} while_each_thread(g, p);
out_unlock:
	spin_unlock_irq(&css_set_lock);
	read_unlock(&tasklist_lock);
}

static void init_cgroup_housekeeping(struct cgroup *cgrp)
{
	struct cgroup_subsys *ss;
	int ssid;

	INIT_LIST_HEAD(&cgrp->self.sibling);
	INIT_LIST_HEAD(&cgrp->self.children);
	INIT_LIST_HEAD(&cgrp->cset_links);
	INIT_LIST_HEAD(&cgrp->pidlists);
	mutex_init(&cgrp->pidlist_mutex);
	cgrp->self.cgroup = cgrp;
	cgrp->self.flags |= CSS_ONLINE;
	cgrp->dom_cgrp = cgrp;
	cgrp->max_descendants = INT_MAX;
	cgrp->max_depth = INT_MAX;
	INIT_LIST_HEAD(&cgrp->rstat_css_list);
	prev_cputime_init(&cgrp->prev_cputime);

	for_each_subsys(ss, ssid)
		INIT_LIST_HEAD(&cgrp->e_csets[ssid]);

	init_waitqueue_head(&cgrp->offline_waitq);
	INIT_WORK(&cgrp->release_agent_work, cgroup1_release_agent);
}

void init_cgroup_root(struct cgroup_fs_context *ctx)
{
	struct cgroup_root *root = ctx->root;
	struct cgroup *cgrp = &root->cgrp;

	INIT_LIST_HEAD(&root->root_list);
	atomic_set(&root->nr_cgrps, 1);
	cgrp->root = root;
	init_cgroup_housekeeping(cgrp);
	idr_init(&root->cgroup_idr);

	root->flags = ctx->flags;
	if (ctx->release_agent)
		strscpy(root->release_agent_path, ctx->release_agent, PATH_MAX);
	if (ctx->name)
		strscpy(root->name, ctx->name, MAX_CGROUP_ROOT_NAMELEN);
	if (ctx->cpuset_clone_children)
		set_bit(CGRP_CPUSET_CLONE_CHILDREN, &root->cgrp.flags);
}

int cgroup_setup_root(struct cgroup_root *root, u16 ss_mask)
{
	LIST_HEAD(tmp_links);
	struct cgroup *root_cgrp = &root->cgrp;
	struct kernfs_syscall_ops *kf_sops;
	struct css_set *cset;
	int i, ret;

	lockdep_assert_held(&cgroup_mutex);

	ret = cgroup_idr_alloc(&root->cgroup_idr, root_cgrp, 1, 2, GFP_KERNEL);
	if (ret < 0)
		goto out;
	root_cgrp->id = ret;
	root_cgrp->ancestor_ids[0] = ret;

	ret = percpu_ref_init(&root_cgrp->self.refcnt, css_release,
			      0, GFP_KERNEL);
	if (ret)
		goto out;

	/*
	 * We're accessing css_set_count without locking css_set_lock here,
	 * but that's OK - it can only be increased by someone holding
	 * cgroup_lock, and that's us.  Later rebinding may disable
	 * controllers on the default hierarchy and thus create new csets,
	 * which can't be more than the existing ones.  Allocate 2x.
	 */
	ret = allocate_cgrp_cset_links(2 * css_set_count, &tmp_links);
	if (ret)
		goto cancel_ref;

	ret = cgroup_init_root_id(root);
	if (ret)
		goto cancel_ref;

	kf_sops = root == &cgrp_dfl_root ?
		&cgroup_kf_syscall_ops : &cgroup1_kf_syscall_ops;

	root->kf_root = kernfs_create_root(kf_sops,
					   KERNFS_ROOT_CREATE_DEACTIVATED |
					   KERNFS_ROOT_SUPPORT_EXPORTOP,
					   root_cgrp);
	if (IS_ERR(root->kf_root)) {
		ret = PTR_ERR(root->kf_root);
		goto exit_root_id;
	}
	root_cgrp->kn = root->kf_root->kn;

	ret = css_populate_dir(&root_cgrp->self);
	if (ret)
		goto destroy_root;

	ret = rebind_subsystems(root, ss_mask);
	if (ret)
		goto destroy_root;

	ret = cgroup_bpf_inherit(root_cgrp);
	WARN_ON_ONCE(ret);

	trace_cgroup_setup_root(root);

	/*
	 * There must be no failure case after here, since rebinding takes
	 * care of subsystems' refcounts, which are explicitly dropped in
	 * the failure exit path.
	 */
	list_add(&root->root_list, &cgroup_roots);
	cgroup_root_count++;

	/*
	 * Link the root cgroup in this hierarchy into all the css_set
	 * objects.
	 */
	spin_lock_irq(&css_set_lock);
	hash_for_each(css_set_table, i, cset, hlist) {
		link_css_set(&tmp_links, cset, root_cgrp);
		if (css_set_populated(cset))
			cgroup_update_populated(root_cgrp, true);
	}
	spin_unlock_irq(&css_set_lock);

	BUG_ON(!list_empty(&root_cgrp->self.children));
	BUG_ON(atomic_read(&root->nr_cgrps) != 1);

	kernfs_activate(root_cgrp->kn);
	ret = 0;
	goto out;

destroy_root:
	kernfs_destroy_root(root->kf_root);
	root->kf_root = NULL;
exit_root_id:
	cgroup_exit_root_id(root);
cancel_ref:
	percpu_ref_exit(&root_cgrp->self.refcnt);
out:
	free_cgrp_cset_links(&tmp_links);
	return ret;
}

int cgroup_do_get_tree(struct fs_context *fc)
{
	struct cgroup_fs_context *ctx = cgroup_fc2context(fc);
	int ret;

	ctx->kfc.root = ctx->root->kf_root;
	if (fc->fs_type == &cgroup2_fs_type)
		ctx->kfc.magic = CGROUP2_SUPER_MAGIC;
	else
		ctx->kfc.magic = CGROUP_SUPER_MAGIC;
	ret = kernfs_get_tree(fc);

	/*
	 * In non-init cgroup namespace, instead of root cgroup's dentry,
	 * we return the dentry corresponding to the cgroupns->root_cgrp.
	 */
	if (!ret && ctx->ns != &init_cgroup_ns) {
		struct dentry *nsdentry;
		struct super_block *sb = fc->root->d_sb;
		struct cgroup *cgrp;

		mutex_lock(&cgroup_mutex);
		spin_lock_irq(&css_set_lock);

		cgrp = cset_cgroup_from_root(ctx->ns->root_cset, ctx->root);

		spin_unlock_irq(&css_set_lock);
		mutex_unlock(&cgroup_mutex);

		nsdentry = kernfs_node_dentry(cgrp->kn, sb);
		dput(fc->root);
		fc->root = nsdentry;
		if (IS_ERR(nsdentry)) {
			ret = PTR_ERR(nsdentry);
			deactivate_locked_super(sb);
		}
	}

	if (!ctx->kfc.new_sb_created)
		cgroup_put(&ctx->root->cgrp);

	return ret;
}

/*
 * Destroy a cgroup filesystem context.
 */
static void cgroup_fs_context_free(struct fs_context *fc)
{
	struct cgroup_fs_context *ctx = cgroup_fc2context(fc);

	kfree(ctx->name);
	kfree(ctx->release_agent);
	put_cgroup_ns(ctx->ns);
	kernfs_free_fs_context(fc);
	kfree(ctx);
}

static int cgroup_get_tree(struct fs_context *fc)
{
	struct cgroup_fs_context *ctx = cgroup_fc2context(fc);
	int ret;

	cgrp_dfl_visible = true;
	cgroup_get_live(&cgrp_dfl_root.cgrp);
	ctx->root = &cgrp_dfl_root;

	ret = cgroup_do_get_tree(fc);
	if (!ret)
		apply_cgroup_root_flags(ctx->flags);
	return ret;
}

static const struct fs_context_operations cgroup_fs_context_ops = {
	.free		= cgroup_fs_context_free,
	.parse_param	= cgroup2_parse_param,
	.get_tree	= cgroup_get_tree,
	.reconfigure	= cgroup_reconfigure,
};

static const struct fs_context_operations cgroup1_fs_context_ops = {
	.free		= cgroup_fs_context_free,
	.parse_param	= cgroup1_parse_param,
	.get_tree	= cgroup1_get_tree,
	.reconfigure	= cgroup1_reconfigure,
};

/*
 * Initialise the cgroup filesystem creation/reconfiguration context.  Notably,
 * we select the namespace we're going to use.
 */
static int cgroup_init_fs_context(struct fs_context *fc)
{
	struct cgroup_fs_context *ctx;

	ctx = kzalloc(sizeof(struct cgroup_fs_context), GFP_KERNEL);
	if (!ctx)
		return -ENOMEM;

	/*
	 * The first time anyone tries to mount a cgroup, enable the list
	 * linking each css_set to its tasks and fix up all existing tasks.
	 */
	if (!use_task_css_set_links)
		cgroup_enable_task_cg_lists();

	ctx->ns = current->nsproxy->cgroup_ns;
	get_cgroup_ns(ctx->ns);
	fc->fs_private = &ctx->kfc;
	if (fc->fs_type == &cgroup2_fs_type)
		fc->ops = &cgroup_fs_context_ops;
	else
		fc->ops = &cgroup1_fs_context_ops;
	if (fc->user_ns)
		put_user_ns(fc->user_ns);
	fc->user_ns = get_user_ns(ctx->ns->user_ns);
	fc->global = true;
	return 0;
}

static void cgroup_kill_sb(struct super_block *sb)
{
	struct kernfs_root *kf_root = kernfs_root_from_sb(sb);
	struct cgroup_root *root = cgroup_root_from_kf(kf_root);

	/*
	 * If @root doesn't have any children, start killing it.
	 * This prevents new mounts by disabling percpu_ref_tryget_live().
	 * cgroup_mount() may wait for @root's release.
	 *
	 * And don't kill the default root.
	 */
	if (list_empty(&root->cgrp.self.children) && root != &cgrp_dfl_root &&
	    !percpu_ref_is_dying(&root->cgrp.self.refcnt))
		percpu_ref_kill(&root->cgrp.self.refcnt);
	cgroup_put(&root->cgrp);
	kernfs_kill_sb(sb);
}

struct file_system_type cgroup_fs_type = {
	.name			= "cgroup",
	.init_fs_context	= cgroup_init_fs_context,
	.parameters		= &cgroup1_fs_parameters,
	.kill_sb		= cgroup_kill_sb,
	.fs_flags		= FS_USERNS_MOUNT,
};

static struct file_system_type cgroup2_fs_type = {
	.name			= "cgroup2",
	.init_fs_context	= cgroup_init_fs_context,
	.parameters		= &cgroup2_fs_parameters,
	.kill_sb		= cgroup_kill_sb,
	.fs_flags		= FS_USERNS_MOUNT,
};

int cgroup_path_ns_locked(struct cgroup *cgrp, char *buf, size_t buflen,
			  struct cgroup_namespace *ns)
{
	struct cgroup *root = cset_cgroup_from_root(ns->root_cset, cgrp->root);

	return kernfs_path_from_node(cgrp->kn, root->kn, buf, buflen);
}

int cgroup_path_ns(struct cgroup *cgrp, char *buf, size_t buflen,
		   struct cgroup_namespace *ns)
{
	int ret;

	mutex_lock(&cgroup_mutex);
	spin_lock_irq(&css_set_lock);

	ret = cgroup_path_ns_locked(cgrp, buf, buflen, ns);

	spin_unlock_irq(&css_set_lock);
	mutex_unlock(&cgroup_mutex);

	return ret;
}
EXPORT_SYMBOL_GPL(cgroup_path_ns);

/**
 * task_cgroup_path - cgroup path of a task in the first cgroup hierarchy
 * @task: target task
 * @buf: the buffer to write the path into
 * @buflen: the length of the buffer
 *
 * Determine @task's cgroup on the first (the one with the lowest non-zero
 * hierarchy_id) cgroup hierarchy and copy its path into @buf.  This
 * function grabs cgroup_mutex and shouldn't be used inside locks used by
 * cgroup controller callbacks.
 *
 * Return value is the same as kernfs_path().
 */
int task_cgroup_path(struct task_struct *task, char *buf, size_t buflen)
{
	struct cgroup_root *root;
	struct cgroup *cgrp;
	int hierarchy_id = 1;
	int ret;

	mutex_lock(&cgroup_mutex);
	spin_lock_irq(&css_set_lock);

	root = idr_get_next(&cgroup_hierarchy_idr, &hierarchy_id);

	if (root) {
		cgrp = task_cgroup_from_root(task, root);
		ret = cgroup_path_ns_locked(cgrp, buf, buflen, &init_cgroup_ns);
	} else {
		/* if no hierarchy exists, everyone is in "/" */
		ret = strlcpy(buf, "/", buflen);
	}

	spin_unlock_irq(&css_set_lock);
	mutex_unlock(&cgroup_mutex);
	return ret;
}
EXPORT_SYMBOL_GPL(task_cgroup_path);

/**
 * cgroup_migrate_add_task - add a migration target task to a migration context
 * @task: target task
 * @mgctx: target migration context
 *
 * Add @task, which is a migration target, to @mgctx->tset.  This function
 * becomes noop if @task doesn't need to be migrated.  @task's css_set
 * should have been added as a migration source and @task->cg_list will be
 * moved from the css_set's tasks list to mg_tasks one.
 */
static void cgroup_migrate_add_task(struct task_struct *task,
				    struct cgroup_mgctx *mgctx)
{
	struct css_set *cset;

	lockdep_assert_held(&css_set_lock);

	/* @task either already exited or can't exit until the end */
	if (task->flags & PF_EXITING)
		return;

	/* leave @task alone if post_fork() hasn't linked it yet */
	if (list_empty(&task->cg_list))
		return;

	cset = task_css_set(task);
	if (!cset->mg_src_cgrp)
		return;

	mgctx->tset.nr_tasks++;

	list_move_tail(&task->cg_list, &cset->mg_tasks);
	if (list_empty(&cset->mg_node))
		list_add_tail(&cset->mg_node,
			      &mgctx->tset.src_csets);
	if (list_empty(&cset->mg_dst_cset->mg_node))
		list_add_tail(&cset->mg_dst_cset->mg_node,
			      &mgctx->tset.dst_csets);
}

/**
 * cgroup_taskset_first - reset taskset and return the first task
 * @tset: taskset of interest
 * @dst_cssp: output variable for the destination css
 *
 * @tset iteration is initialized and the first task is returned.
 */
struct task_struct *cgroup_taskset_first(struct cgroup_taskset *tset,
					 struct cgroup_subsys_state **dst_cssp)
{
	tset->cur_cset = list_first_entry(tset->csets, struct css_set, mg_node);
	tset->cur_task = NULL;

	return cgroup_taskset_next(tset, dst_cssp);
}

/**
 * cgroup_taskset_next - iterate to the next task in taskset
 * @tset: taskset of interest
 * @dst_cssp: output variable for the destination css
 *
 * Return the next task in @tset.  Iteration must have been initialized
 * with cgroup_taskset_first().
 */
struct task_struct *cgroup_taskset_next(struct cgroup_taskset *tset,
					struct cgroup_subsys_state **dst_cssp)
{
	struct css_set *cset = tset->cur_cset;
	struct task_struct *task = tset->cur_task;

	while (&cset->mg_node != tset->csets) {
		if (!task)
			task = list_first_entry(&cset->mg_tasks,
						struct task_struct, cg_list);
		else
			task = list_next_entry(task, cg_list);

		if (&task->cg_list != &cset->mg_tasks) {
			tset->cur_cset = cset;
			tset->cur_task = task;

			/*
			 * This function may be called both before and
			 * after cgroup_taskset_migrate().  The two cases
			 * can be distinguished by looking at whether @cset
			 * has its ->mg_dst_cset set.
			 */
			if (cset->mg_dst_cset)
				*dst_cssp = cset->mg_dst_cset->subsys[tset->ssid];
			else
				*dst_cssp = cset->subsys[tset->ssid];

			return task;
		}

		cset = list_next_entry(cset, mg_node);
		task = NULL;
	}

	return NULL;
}

/**
 * cgroup_taskset_migrate - migrate a taskset
 * @mgctx: migration context
 *
 * Migrate tasks in @mgctx as setup by migration preparation functions.
 * This function fails iff one of the ->can_attach callbacks fails and
 * guarantees that either all or none of the tasks in @mgctx are migrated.
 * @mgctx is consumed regardless of success.
 */
static int cgroup_migrate_execute(struct cgroup_mgctx *mgctx)
{
	struct cgroup_taskset *tset = &mgctx->tset;
	struct cgroup_subsys *ss;
	struct task_struct *task, *tmp_task;
	struct css_set *cset, *tmp_cset;
	int ssid, failed_ssid, ret;

	/* check that we can legitimately attach to the cgroup */
	if (tset->nr_tasks) {
		do_each_subsys_mask(ss, ssid, mgctx->ss_mask) {
			if (ss->can_attach) {
				tset->ssid = ssid;
				ret = ss->can_attach(tset);
				if (ret) {
					failed_ssid = ssid;
					goto out_cancel_attach;
				}
			}
		} while_each_subsys_mask();
	}

	/*
	 * Now that we're guaranteed success, proceed to move all tasks to
	 * the new cgroup.  There are no failure cases after here, so this
	 * is the commit point.
	 */
	spin_lock_irq(&css_set_lock);
	list_for_each_entry(cset, &tset->src_csets, mg_node) {
		list_for_each_entry_safe(task, tmp_task, &cset->mg_tasks, cg_list) {
			struct css_set *from_cset = task_css_set(task);
			struct css_set *to_cset = cset->mg_dst_cset;

			get_css_set(to_cset);
			to_cset->nr_tasks++;
			css_set_move_task(task, from_cset, to_cset, true);
			from_cset->nr_tasks--;
			/*
			 * If the source or destination cgroup is frozen,
			 * the task might require to change its state.
			 */
			cgroup_freezer_migrate_task(task, from_cset->dfl_cgrp,
						    to_cset->dfl_cgrp);
			put_css_set_locked(from_cset);

		}
	}
	spin_unlock_irq(&css_set_lock);

	/*
	 * Migration is committed, all target tasks are now on dst_csets.
	 * Nothing is sensitive to fork() after this point.  Notify
	 * controllers that migration is complete.
	 */
	tset->csets = &tset->dst_csets;

	if (tset->nr_tasks) {
		do_each_subsys_mask(ss, ssid, mgctx->ss_mask) {
			if (ss->attach) {
				tset->ssid = ssid;
				ss->attach(tset);
			}
		} while_each_subsys_mask();
	}

	ret = 0;
	goto out_release_tset;

out_cancel_attach:
	if (tset->nr_tasks) {
		do_each_subsys_mask(ss, ssid, mgctx->ss_mask) {
			if (ssid == failed_ssid)
				break;
			if (ss->cancel_attach) {
				tset->ssid = ssid;
				ss->cancel_attach(tset);
			}
		} while_each_subsys_mask();
	}
out_release_tset:
	spin_lock_irq(&css_set_lock);
	list_splice_init(&tset->dst_csets, &tset->src_csets);
	list_for_each_entry_safe(cset, tmp_cset, &tset->src_csets, mg_node) {
		list_splice_tail_init(&cset->mg_tasks, &cset->tasks);
		list_del_init(&cset->mg_node);
	}
	spin_unlock_irq(&css_set_lock);

	/*
	 * Re-initialize the cgroup_taskset structure in case it is reused
	 * again in another cgroup_migrate_add_task()/cgroup_migrate_execute()
	 * iteration.
	 */
	tset->nr_tasks = 0;
	tset->csets    = &tset->src_csets;
	return ret;
}

/**
 * cgroup_migrate_vet_dst - verify whether a cgroup can be migration destination
 * @dst_cgrp: destination cgroup to test
 *
 * On the default hierarchy, except for the mixable, (possible) thread root
 * and threaded cgroups, subtree_control must be zero for migration
 * destination cgroups with tasks so that child cgroups don't compete
 * against tasks.
 */
int cgroup_migrate_vet_dst(struct cgroup *dst_cgrp)
{
	/* v1 doesn't have any restriction */
	if (!cgroup_on_dfl(dst_cgrp))
		return 0;

	/* verify @dst_cgrp can host resources */
	if (!cgroup_is_valid_domain(dst_cgrp->dom_cgrp))
		return -EOPNOTSUPP;

	/* mixables don't care */
	if (cgroup_is_mixable(dst_cgrp))
		return 0;

	/*
	 * If @dst_cgrp is already or can become a thread root or is
	 * threaded, it doesn't matter.
	 */
	if (cgroup_can_be_thread_root(dst_cgrp) || cgroup_is_threaded(dst_cgrp))
		return 0;

	/* apply no-internal-process constraint */
	if (dst_cgrp->subtree_control)
		return -EBUSY;

	return 0;
}

/**
 * cgroup_migrate_finish - cleanup after attach
 * @mgctx: migration context
 *
 * Undo cgroup_migrate_add_src() and cgroup_migrate_prepare_dst().  See
 * those functions for details.
 */
void cgroup_migrate_finish(struct cgroup_mgctx *mgctx)
{
	LIST_HEAD(preloaded);
	struct css_set *cset, *tmp_cset;

	lockdep_assert_held(&cgroup_mutex);

	spin_lock_irq(&css_set_lock);

	list_splice_tail_init(&mgctx->preloaded_src_csets, &preloaded);
	list_splice_tail_init(&mgctx->preloaded_dst_csets, &preloaded);

	list_for_each_entry_safe(cset, tmp_cset, &preloaded, mg_preload_node) {
		cset->mg_src_cgrp = NULL;
		cset->mg_dst_cgrp = NULL;
		cset->mg_dst_cset = NULL;
		list_del_init(&cset->mg_preload_node);
		put_css_set_locked(cset);
	}

	spin_unlock_irq(&css_set_lock);
}

/**
 * cgroup_migrate_add_src - add a migration source css_set
 * @src_cset: the source css_set to add
 * @dst_cgrp: the destination cgroup
 * @mgctx: migration context
 *
 * Tasks belonging to @src_cset are about to be migrated to @dst_cgrp.  Pin
 * @src_cset and add it to @mgctx->src_csets, which should later be cleaned
 * up by cgroup_migrate_finish().
 *
 * This function may be called without holding cgroup_threadgroup_rwsem
 * even if the target is a process.  Threads may be created and destroyed
 * but as long as cgroup_mutex is not dropped, no new css_set can be put
 * into play and the preloaded css_sets are guaranteed to cover all
 * migrations.
 */
void cgroup_migrate_add_src(struct css_set *src_cset,
			    struct cgroup *dst_cgrp,
			    struct cgroup_mgctx *mgctx)
{
	struct cgroup *src_cgrp;

	lockdep_assert_held(&cgroup_mutex);
	lockdep_assert_held(&css_set_lock);

	/*
	 * If ->dead, @src_set is associated with one or more dead cgroups
	 * and doesn't contain any migratable tasks.  Ignore it early so
	 * that the rest of migration path doesn't get confused by it.
	 */
	if (src_cset->dead)
		return;

	src_cgrp = cset_cgroup_from_root(src_cset, dst_cgrp->root);

	if (!list_empty(&src_cset->mg_preload_node))
		return;

	WARN_ON(src_cset->mg_src_cgrp);
	WARN_ON(src_cset->mg_dst_cgrp);
	WARN_ON(!list_empty(&src_cset->mg_tasks));
	WARN_ON(!list_empty(&src_cset->mg_node));

	src_cset->mg_src_cgrp = src_cgrp;
	src_cset->mg_dst_cgrp = dst_cgrp;
	get_css_set(src_cset);
	list_add_tail(&src_cset->mg_preload_node, &mgctx->preloaded_src_csets);
}

/**
 * cgroup_migrate_prepare_dst - prepare destination css_sets for migration
 * @mgctx: migration context
 *
 * Tasks are about to be moved and all the source css_sets have been
 * preloaded to @mgctx->preloaded_src_csets.  This function looks up and
 * pins all destination css_sets, links each to its source, and append them
 * to @mgctx->preloaded_dst_csets.
 *
 * This function must be called after cgroup_migrate_add_src() has been
 * called on each migration source css_set.  After migration is performed
 * using cgroup_migrate(), cgroup_migrate_finish() must be called on
 * @mgctx.
 */
int cgroup_migrate_prepare_dst(struct cgroup_mgctx *mgctx)
{
	struct css_set *src_cset, *tmp_cset;

	lockdep_assert_held(&cgroup_mutex);

	/* look up the dst cset for each src cset and link it to src */
	list_for_each_entry_safe(src_cset, tmp_cset, &mgctx->preloaded_src_csets,
				 mg_preload_node) {
		struct css_set *dst_cset;
		struct cgroup_subsys *ss;
		int ssid;

		dst_cset = find_css_set(src_cset, src_cset->mg_dst_cgrp);
		if (!dst_cset)
			return -ENOMEM;

		WARN_ON_ONCE(src_cset->mg_dst_cset || dst_cset->mg_dst_cset);

		/*
		 * If src cset equals dst, it's noop.  Drop the src.
		 * cgroup_migrate() will skip the cset too.  Note that we
		 * can't handle src == dst as some nodes are used by both.
		 */
		if (src_cset == dst_cset) {
			src_cset->mg_src_cgrp = NULL;
			src_cset->mg_dst_cgrp = NULL;
			list_del_init(&src_cset->mg_preload_node);
			put_css_set(src_cset);
			put_css_set(dst_cset);
			continue;
		}

		src_cset->mg_dst_cset = dst_cset;

		if (list_empty(&dst_cset->mg_preload_node))
			list_add_tail(&dst_cset->mg_preload_node,
				      &mgctx->preloaded_dst_csets);
		else
			put_css_set(dst_cset);

		for_each_subsys(ss, ssid)
			if (src_cset->subsys[ssid] != dst_cset->subsys[ssid])
				mgctx->ss_mask |= 1 << ssid;
	}

	return 0;
}

/**
 * cgroup_migrate - migrate a process or task to a cgroup
 * @leader: the leader of the process or the task to migrate
 * @threadgroup: whether @leader points to the whole process or a single task
 * @mgctx: migration context
 *
 * Migrate a process or task denoted by @leader.  If migrating a process,
 * the caller must be holding cgroup_threadgroup_rwsem.  The caller is also
 * responsible for invoking cgroup_migrate_add_src() and
 * cgroup_migrate_prepare_dst() on the targets before invoking this
 * function and following up with cgroup_migrate_finish().
 *
 * As long as a controller's ->can_attach() doesn't fail, this function is
 * guaranteed to succeed.  This means that, excluding ->can_attach()
 * failure, when migrating multiple targets, the success or failure can be
 * decided for all targets by invoking group_migrate_prepare_dst() before
 * actually starting migrating.
 */
int cgroup_migrate(struct task_struct *leader, bool threadgroup,
		   struct cgroup_mgctx *mgctx)
{
	struct task_struct *task;

	/*
	 * Prevent freeing of tasks while we take a snapshot. Tasks that are
	 * already PF_EXITING could be freed from underneath us unless we
	 * take an rcu_read_lock.
	 */
	spin_lock_irq(&css_set_lock);
	rcu_read_lock();
	task = leader;
	do {
		cgroup_migrate_add_task(task, mgctx);
		if (!threadgroup)
			break;
	} while_each_thread(leader, task);
	rcu_read_unlock();
	spin_unlock_irq(&css_set_lock);

	return cgroup_migrate_execute(mgctx);
}

/**
 * cgroup_attach_task - attach a task or a whole threadgroup to a cgroup
 * @dst_cgrp: the cgroup to attach to
 * @leader: the task or the leader of the threadgroup to be attached
 * @threadgroup: attach the whole threadgroup?
 *
 * Call holding cgroup_mutex and cgroup_threadgroup_rwsem.
 */
int cgroup_attach_task(struct cgroup *dst_cgrp, struct task_struct *leader,
		       bool threadgroup)
{
	DEFINE_CGROUP_MGCTX(mgctx);
	struct task_struct *task;
	int ret;

	ret = cgroup_migrate_vet_dst(dst_cgrp);
	if (ret)
		return ret;

	/* look up all src csets */
	spin_lock_irq(&css_set_lock);
	rcu_read_lock();
	task = leader;
	do {
		cgroup_migrate_add_src(task_css_set(task), dst_cgrp, &mgctx);
		if (!threadgroup)
			break;
	} while_each_thread(leader, task);
	rcu_read_unlock();
	spin_unlock_irq(&css_set_lock);

	/* prepare dst csets and commit */
	ret = cgroup_migrate_prepare_dst(&mgctx);
	if (!ret)
		ret = cgroup_migrate(leader, threadgroup, &mgctx);

	cgroup_migrate_finish(&mgctx);

	if (!ret)
		TRACE_CGROUP_PATH(attach_task, dst_cgrp, leader, threadgroup);

	return ret;
}

struct task_struct *cgroup_procs_write_start(char *buf, bool threadgroup)
	__acquires(&cgroup_threadgroup_rwsem)
{
	struct task_struct *tsk;
	pid_t pid;

	if (kstrtoint(strstrip(buf), 0, &pid) || pid < 0)
		return ERR_PTR(-EINVAL);

	percpu_down_write(&cgroup_threadgroup_rwsem);

	rcu_read_lock();
	if (pid) {
		tsk = find_task_by_vpid(pid);
		if (!tsk) {
			tsk = ERR_PTR(-ESRCH);
			goto out_unlock_threadgroup;
		}
	} else {
		tsk = current;
	}

	if (threadgroup)
		tsk = tsk->group_leader;

	/*
	 * kthreads may acquire PF_NO_SETAFFINITY during initialization.
	 * If userland migrates such a kthread to a non-root cgroup, it can
	 * become trapped in a cpuset, or RT kthread may be born in a
	 * cgroup with no rt_runtime allocated.  Just say no.
	 */
	if (tsk->no_cgroup_migration || (tsk->flags & PF_NO_SETAFFINITY)) {
		tsk = ERR_PTR(-EINVAL);
		goto out_unlock_threadgroup;
	}

	get_task_struct(tsk);
	goto out_unlock_rcu;

out_unlock_threadgroup:
	percpu_up_write(&cgroup_threadgroup_rwsem);
out_unlock_rcu:
	rcu_read_unlock();
	return tsk;
}

void cgroup_procs_write_finish(struct task_struct *task)
	__releases(&cgroup_threadgroup_rwsem)
{
	struct cgroup_subsys *ss;
	int ssid;

	/* release reference from cgroup_procs_write_start() */
	put_task_struct(task);

	percpu_up_write(&cgroup_threadgroup_rwsem);
	for_each_subsys(ss, ssid)
		if (ss->post_attach)
			ss->post_attach();
}

static void cgroup_print_ss_mask(struct seq_file *seq, u16 ss_mask)
{
	struct cgroup_subsys *ss;
	bool printed = false;
	int ssid;

	do_each_subsys_mask(ss, ssid, ss_mask) {
		if (printed)
			seq_putc(seq, ' ');
		seq_printf(seq, "%s", ss->name);
		printed = true;
	} while_each_subsys_mask();
	if (printed)
		seq_putc(seq, '\n');
}

/* show controllers which are enabled from the parent */
static int cgroup_controllers_show(struct seq_file *seq, void *v)
{
	struct cgroup *cgrp = seq_css(seq)->cgroup;

	cgroup_print_ss_mask(seq, cgroup_control(cgrp));
	return 0;
}

/* show controllers which are enabled for a given cgroup's children */
static int cgroup_subtree_control_show(struct seq_file *seq, void *v)
{
	struct cgroup *cgrp = seq_css(seq)->cgroup;

	cgroup_print_ss_mask(seq, cgrp->subtree_control);
	return 0;
}

/**
 * cgroup_update_dfl_csses - update css assoc of a subtree in default hierarchy
 * @cgrp: root of the subtree to update csses for
 *
 * @cgrp's control masks have changed and its subtree's css associations
 * need to be updated accordingly.  This function looks up all css_sets
 * which are attached to the subtree, creates the matching updated css_sets
 * and migrates the tasks to the new ones.
 */
static int cgroup_update_dfl_csses(struct cgroup *cgrp)
{
	DEFINE_CGROUP_MGCTX(mgctx);
	struct cgroup_subsys_state *d_css;
	struct cgroup *dsct;
	struct css_set *src_cset;
	int ret;

	lockdep_assert_held(&cgroup_mutex);

	percpu_down_write(&cgroup_threadgroup_rwsem);

	/* look up all csses currently attached to @cgrp's subtree */
	spin_lock_irq(&css_set_lock);
	cgroup_for_each_live_descendant_pre(dsct, d_css, cgrp) {
		struct cgrp_cset_link *link;

		list_for_each_entry(link, &dsct->cset_links, cset_link)
			cgroup_migrate_add_src(link->cset, dsct, &mgctx);
	}
	spin_unlock_irq(&css_set_lock);

	/* NULL dst indicates self on default hierarchy */
	ret = cgroup_migrate_prepare_dst(&mgctx);
	if (ret)
		goto out_finish;

	spin_lock_irq(&css_set_lock);
	list_for_each_entry(src_cset, &mgctx.preloaded_src_csets, mg_preload_node) {
		struct task_struct *task, *ntask;

		/* all tasks in src_csets need to be migrated */
		list_for_each_entry_safe(task, ntask, &src_cset->tasks, cg_list)
			cgroup_migrate_add_task(task, &mgctx);
	}
	spin_unlock_irq(&css_set_lock);

	ret = cgroup_migrate_execute(&mgctx);
out_finish:
	cgroup_migrate_finish(&mgctx);
	percpu_up_write(&cgroup_threadgroup_rwsem);
	return ret;
}

/**
 * cgroup_lock_and_drain_offline - lock cgroup_mutex and drain offlined csses
 * @cgrp: root of the target subtree
 *
 * Because css offlining is asynchronous, userland may try to re-enable a
 * controller while the previous css is still around.  This function grabs
 * cgroup_mutex and drains the previous css instances of @cgrp's subtree.
 */
void cgroup_lock_and_drain_offline(struct cgroup *cgrp)
	__acquires(&cgroup_mutex)
{
	struct cgroup *dsct;
	struct cgroup_subsys_state *d_css;
	struct cgroup_subsys *ss;
	int ssid;

restart:
	mutex_lock(&cgroup_mutex);

	cgroup_for_each_live_descendant_post(dsct, d_css, cgrp) {
		for_each_subsys(ss, ssid) {
			struct cgroup_subsys_state *css = cgroup_css(dsct, ss);
			DEFINE_WAIT(wait);

			if (!css || !percpu_ref_is_dying(&css->refcnt))
				continue;

			cgroup_get_live(dsct);
			prepare_to_wait(&dsct->offline_waitq, &wait,
					TASK_UNINTERRUPTIBLE);

			mutex_unlock(&cgroup_mutex);
			schedule();
			finish_wait(&dsct->offline_waitq, &wait);

			cgroup_put(dsct);
			goto restart;
		}
	}
}

/**
 * cgroup_save_control - save control masks and dom_cgrp of a subtree
 * @cgrp: root of the target subtree
 *
 * Save ->subtree_control, ->subtree_ss_mask and ->dom_cgrp to the
 * respective old_ prefixed fields for @cgrp's subtree including @cgrp
 * itself.
 */
static void cgroup_save_control(struct cgroup *cgrp)
{
	struct cgroup *dsct;
	struct cgroup_subsys_state *d_css;

	cgroup_for_each_live_descendant_pre(dsct, d_css, cgrp) {
		dsct->old_subtree_control = dsct->subtree_control;
		dsct->old_subtree_ss_mask = dsct->subtree_ss_mask;
		dsct->old_dom_cgrp = dsct->dom_cgrp;
	}
}

/**
 * cgroup_propagate_control - refresh control masks of a subtree
 * @cgrp: root of the target subtree
 *
 * For @cgrp and its subtree, ensure ->subtree_ss_mask matches
 * ->subtree_control and propagate controller availability through the
 * subtree so that descendants don't have unavailable controllers enabled.
 */
static void cgroup_propagate_control(struct cgroup *cgrp)
{
	struct cgroup *dsct;
	struct cgroup_subsys_state *d_css;

	cgroup_for_each_live_descendant_pre(dsct, d_css, cgrp) {
		dsct->subtree_control &= cgroup_control(dsct);
		dsct->subtree_ss_mask =
			cgroup_calc_subtree_ss_mask(dsct->subtree_control,
						    cgroup_ss_mask(dsct));
	}
}

/**
 * cgroup_restore_control - restore control masks and dom_cgrp of a subtree
 * @cgrp: root of the target subtree
 *
 * Restore ->subtree_control, ->subtree_ss_mask and ->dom_cgrp from the
 * respective old_ prefixed fields for @cgrp's subtree including @cgrp
 * itself.
 */
static void cgroup_restore_control(struct cgroup *cgrp)
{
	struct cgroup *dsct;
	struct cgroup_subsys_state *d_css;

	cgroup_for_each_live_descendant_post(dsct, d_css, cgrp) {
		dsct->subtree_control = dsct->old_subtree_control;
		dsct->subtree_ss_mask = dsct->old_subtree_ss_mask;
		dsct->dom_cgrp = dsct->old_dom_cgrp;
	}
}

static bool css_visible(struct cgroup_subsys_state *css)
{
	struct cgroup_subsys *ss = css->ss;
	struct cgroup *cgrp = css->cgroup;

	if (cgroup_control(cgrp) & (1 << ss->id))
		return true;
	if (!(cgroup_ss_mask(cgrp) & (1 << ss->id)))
		return false;
	return cgroup_on_dfl(cgrp) && ss->implicit_on_dfl;
}

/**
 * cgroup_apply_control_enable - enable or show csses according to control
 * @cgrp: root of the target subtree
 *
 * Walk @cgrp's subtree and create new csses or make the existing ones
 * visible.  A css is created invisible if it's being implicitly enabled
 * through dependency.  An invisible css is made visible when the userland
 * explicitly enables it.
 *
 * Returns 0 on success, -errno on failure.  On failure, csses which have
 * been processed already aren't cleaned up.  The caller is responsible for
 * cleaning up with cgroup_apply_control_disable().
 */
static int cgroup_apply_control_enable(struct cgroup *cgrp)
{
	struct cgroup *dsct;
	struct cgroup_subsys_state *d_css;
	struct cgroup_subsys *ss;
	int ssid, ret;

	cgroup_for_each_live_descendant_pre(dsct, d_css, cgrp) {
		for_each_subsys(ss, ssid) {
			struct cgroup_subsys_state *css = cgroup_css(dsct, ss);

			WARN_ON_ONCE(css && percpu_ref_is_dying(&css->refcnt));

			if (!(cgroup_ss_mask(dsct) & (1 << ss->id)))
				continue;

			if (!css) {
				css = css_create(dsct, ss);
				if (IS_ERR(css))
					return PTR_ERR(css);
			}

			if (css_visible(css)) {
				ret = css_populate_dir(css);
				if (ret)
					return ret;
			}
		}
	}

	return 0;
}

/**
 * cgroup_apply_control_disable - kill or hide csses according to control
 * @cgrp: root of the target subtree
 *
 * Walk @cgrp's subtree and kill and hide csses so that they match
 * cgroup_ss_mask() and cgroup_visible_mask().
 *
 * A css is hidden when the userland requests it to be disabled while other
 * subsystems are still depending on it.  The css must not actively control
 * resources and be in the vanilla state if it's made visible again later.
 * Controllers which may be depended upon should provide ->css_reset() for
 * this purpose.
 */
static void cgroup_apply_control_disable(struct cgroup *cgrp)
{
	struct cgroup *dsct;
	struct cgroup_subsys_state *d_css;
	struct cgroup_subsys *ss;
	int ssid;

	cgroup_for_each_live_descendant_post(dsct, d_css, cgrp) {
		for_each_subsys(ss, ssid) {
			struct cgroup_subsys_state *css = cgroup_css(dsct, ss);

			WARN_ON_ONCE(css && percpu_ref_is_dying(&css->refcnt));

			if (!css)
				continue;

			if (css->parent &&
			    !(cgroup_ss_mask(dsct) & (1 << ss->id))) {
				kill_css(css);
			} else if (!css_visible(css)) {
				css_clear_dir(css);
				if (ss->css_reset)
					ss->css_reset(css);
			}
		}
	}
}

/**
 * cgroup_apply_control - apply control mask updates to the subtree
 * @cgrp: root of the target subtree
 *
 * subsystems can be enabled and disabled in a subtree using the following
 * steps.
 *
 * 1. Call cgroup_save_control() to stash the current state.
 * 2. Update ->subtree_control masks in the subtree as desired.
 * 3. Call cgroup_apply_control() to apply the changes.
 * 4. Optionally perform other related operations.
 * 5. Call cgroup_finalize_control() to finish up.
 *
 * This function implements step 3 and propagates the mask changes
 * throughout @cgrp's subtree, updates csses accordingly and perform
 * process migrations.
 */
static int cgroup_apply_control(struct cgroup *cgrp)
{
	int ret;

	cgroup_propagate_control(cgrp);

	ret = cgroup_apply_control_enable(cgrp);
	if (ret)
		return ret;

	/*
	 * At this point, cgroup_e_css_by_mask() results reflect the new csses
	 * making the following cgroup_update_dfl_csses() properly update
	 * css associations of all tasks in the subtree.
	 */
	ret = cgroup_update_dfl_csses(cgrp);
	if (ret)
		return ret;

	return 0;
}

/**
 * cgroup_finalize_control - finalize control mask update
 * @cgrp: root of the target subtree
 * @ret: the result of the update
 *
 * Finalize control mask update.  See cgroup_apply_control() for more info.
 */
static void cgroup_finalize_control(struct cgroup *cgrp, int ret)
{
	if (ret) {
		cgroup_restore_control(cgrp);
		cgroup_propagate_control(cgrp);
	}

	cgroup_apply_control_disable(cgrp);
}

static int cgroup_vet_subtree_control_enable(struct cgroup *cgrp, u16 enable)
{
	u16 domain_enable = enable & ~cgrp_dfl_threaded_ss_mask;

	/* if nothing is getting enabled, nothing to worry about */
	if (!enable)
		return 0;

	/* can @cgrp host any resources? */
	if (!cgroup_is_valid_domain(cgrp->dom_cgrp))
		return -EOPNOTSUPP;

	/* mixables don't care */
	if (cgroup_is_mixable(cgrp))
		return 0;

	if (domain_enable) {
		/* can't enable domain controllers inside a thread subtree */
		if (cgroup_is_thread_root(cgrp) || cgroup_is_threaded(cgrp))
			return -EOPNOTSUPP;
	} else {
		/*
		 * Threaded controllers can handle internal competitions
		 * and are always allowed inside a (prospective) thread
		 * subtree.
		 */
		if (cgroup_can_be_thread_root(cgrp) || cgroup_is_threaded(cgrp))
			return 0;
	}

	/*
	 * Controllers can't be enabled for a cgroup with tasks to avoid
	 * child cgroups competing against tasks.
	 */
	if (cgroup_has_tasks(cgrp))
		return -EBUSY;

	return 0;
}

/* change the enabled child controllers for a cgroup in the default hierarchy */
static ssize_t cgroup_subtree_control_write(struct kernfs_open_file *of,
					    char *buf, size_t nbytes,
					    loff_t off)
{
	u16 enable = 0, disable = 0;
	struct cgroup *cgrp, *child;
	struct cgroup_subsys *ss;
	char *tok;
	int ssid, ret;

	/*
	 * Parse input - space separated list of subsystem names prefixed
	 * with either + or -.
	 */
	buf = strstrip(buf);
	while ((tok = strsep(&buf, " "))) {
		if (tok[0] == '\0')
			continue;
		do_each_subsys_mask(ss, ssid, ~cgrp_dfl_inhibit_ss_mask) {
			if (!cgroup_ssid_enabled(ssid) ||
			    strcmp(tok + 1, ss->name))
				continue;

			if (*tok == '+') {
				enable |= 1 << ssid;
				disable &= ~(1 << ssid);
			} else if (*tok == '-') {
				disable |= 1 << ssid;
				enable &= ~(1 << ssid);
			} else {
				return -EINVAL;
			}
			break;
		} while_each_subsys_mask();
		if (ssid == CGROUP_SUBSYS_COUNT)
			return -EINVAL;
	}

	cgrp = cgroup_kn_lock_live(of->kn, true);
	if (!cgrp)
		return -ENODEV;

	for_each_subsys(ss, ssid) {
		if (enable & (1 << ssid)) {
			if (cgrp->subtree_control & (1 << ssid)) {
				enable &= ~(1 << ssid);
				continue;
			}

			if (!(cgroup_control(cgrp) & (1 << ssid))) {
				ret = -ENOENT;
				goto out_unlock;
			}
		} else if (disable & (1 << ssid)) {
			if (!(cgrp->subtree_control & (1 << ssid))) {
				disable &= ~(1 << ssid);
				continue;
			}

			/* a child has it enabled? */
			cgroup_for_each_live_child(child, cgrp) {
				if (child->subtree_control & (1 << ssid)) {
					ret = -EBUSY;
					goto out_unlock;
				}
			}
		}
	}

	if (!enable && !disable) {
		ret = 0;
		goto out_unlock;
	}

	ret = cgroup_vet_subtree_control_enable(cgrp, enable);
	if (ret)
		goto out_unlock;

	/* save and update control masks and prepare csses */
	cgroup_save_control(cgrp);

	cgrp->subtree_control |= enable;
	cgrp->subtree_control &= ~disable;

	ret = cgroup_apply_control(cgrp);
	cgroup_finalize_control(cgrp, ret);
	if (ret)
		goto out_unlock;

	kernfs_activate(cgrp->kn);
out_unlock:
	cgroup_kn_unlock(of->kn);
	return ret ?: nbytes;
}

/**
 * cgroup_enable_threaded - make @cgrp threaded
 * @cgrp: the target cgroup
 *
 * Called when "threaded" is written to the cgroup.type interface file and
 * tries to make @cgrp threaded and join the parent's resource domain.
 * This function is never called on the root cgroup as cgroup.type doesn't
 * exist on it.
 */
static int cgroup_enable_threaded(struct cgroup *cgrp)
{
	struct cgroup *parent = cgroup_parent(cgrp);
	struct cgroup *dom_cgrp = parent->dom_cgrp;
	struct cgroup *dsct;
	struct cgroup_subsys_state *d_css;
	int ret;

	lockdep_assert_held(&cgroup_mutex);

	/* noop if already threaded */
	if (cgroup_is_threaded(cgrp))
		return 0;

	/*
	 * If @cgroup is populated or has domain controllers enabled, it
	 * can't be switched.  While the below cgroup_can_be_thread_root()
	 * test can catch the same conditions, that's only when @parent is
	 * not mixable, so let's check it explicitly.
	 */
	if (cgroup_is_populated(cgrp) ||
	    cgrp->subtree_control & ~cgrp_dfl_threaded_ss_mask)
		return -EOPNOTSUPP;

	/* we're joining the parent's domain, ensure its validity */
	if (!cgroup_is_valid_domain(dom_cgrp) ||
	    !cgroup_can_be_thread_root(dom_cgrp))
		return -EOPNOTSUPP;

	/*
	 * The following shouldn't cause actual migrations and should
	 * always succeed.
	 */
	cgroup_save_control(cgrp);

	cgroup_for_each_live_descendant_pre(dsct, d_css, cgrp)
		if (dsct == cgrp || cgroup_is_threaded(dsct))
			dsct->dom_cgrp = dom_cgrp;

	ret = cgroup_apply_control(cgrp);
	if (!ret)
		parent->nr_threaded_children++;

	cgroup_finalize_control(cgrp, ret);
	return ret;
}

static int cgroup_type_show(struct seq_file *seq, void *v)
{
	struct cgroup *cgrp = seq_css(seq)->cgroup;

	if (cgroup_is_threaded(cgrp))
		seq_puts(seq, "threaded\n");
	else if (!cgroup_is_valid_domain(cgrp))
		seq_puts(seq, "domain invalid\n");
	else if (cgroup_is_thread_root(cgrp))
		seq_puts(seq, "domain threaded\n");
	else
		seq_puts(seq, "domain\n");

	return 0;
}

static ssize_t cgroup_type_write(struct kernfs_open_file *of, char *buf,
				 size_t nbytes, loff_t off)
{
	struct cgroup *cgrp;
	int ret;

	/* only switching to threaded mode is supported */
	if (strcmp(strstrip(buf), "threaded"))
		return -EINVAL;

	cgrp = cgroup_kn_lock_live(of->kn, false);
	if (!cgrp)
		return -ENOENT;

	/* threaded can only be enabled */
	ret = cgroup_enable_threaded(cgrp);

	cgroup_kn_unlock(of->kn);
	return ret ?: nbytes;
}

static int cgroup_max_descendants_show(struct seq_file *seq, void *v)
{
	struct cgroup *cgrp = seq_css(seq)->cgroup;
	int descendants = READ_ONCE(cgrp->max_descendants);

	if (descendants == INT_MAX)
		seq_puts(seq, "max\n");
	else
		seq_printf(seq, "%d\n", descendants);

	return 0;
}

static ssize_t cgroup_max_descendants_write(struct kernfs_open_file *of,
					   char *buf, size_t nbytes, loff_t off)
{
	struct cgroup *cgrp;
	int descendants;
	ssize_t ret;

	buf = strstrip(buf);
	if (!strcmp(buf, "max")) {
		descendants = INT_MAX;
	} else {
		ret = kstrtoint(buf, 0, &descendants);
		if (ret)
			return ret;
	}

	if (descendants < 0)
		return -ERANGE;

	cgrp = cgroup_kn_lock_live(of->kn, false);
	if (!cgrp)
		return -ENOENT;

	cgrp->max_descendants = descendants;

	cgroup_kn_unlock(of->kn);

	return nbytes;
}

static int cgroup_max_depth_show(struct seq_file *seq, void *v)
{
	struct cgroup *cgrp = seq_css(seq)->cgroup;
	int depth = READ_ONCE(cgrp->max_depth);

	if (depth == INT_MAX)
		seq_puts(seq, "max\n");
	else
		seq_printf(seq, "%d\n", depth);

	return 0;
}

static ssize_t cgroup_max_depth_write(struct kernfs_open_file *of,
				      char *buf, size_t nbytes, loff_t off)
{
	struct cgroup *cgrp;
	ssize_t ret;
	int depth;

	buf = strstrip(buf);
	if (!strcmp(buf, "max")) {
		depth = INT_MAX;
	} else {
		ret = kstrtoint(buf, 0, &depth);
		if (ret)
			return ret;
	}

	if (depth < 0)
		return -ERANGE;

	cgrp = cgroup_kn_lock_live(of->kn, false);
	if (!cgrp)
		return -ENOENT;

	cgrp->max_depth = depth;

	cgroup_kn_unlock(of->kn);

	return nbytes;
}

static int cgroup_events_show(struct seq_file *seq, void *v)
{
	struct cgroup *cgrp = seq_css(seq)->cgroup;

	seq_printf(seq, "populated %d\n", cgroup_is_populated(cgrp));
	seq_printf(seq, "frozen %d\n", test_bit(CGRP_FROZEN, &cgrp->flags));

	return 0;
}

static int cgroup_stat_show(struct seq_file *seq, void *v)
{
	struct cgroup *cgroup = seq_css(seq)->cgroup;

	seq_printf(seq, "nr_descendants %d\n",
		   cgroup->nr_descendants);
	seq_printf(seq, "nr_dying_descendants %d\n",
		   cgroup->nr_dying_descendants);

	return 0;
}

static int __maybe_unused cgroup_extra_stat_show(struct seq_file *seq,
						 struct cgroup *cgrp, int ssid)
{
	struct cgroup_subsys *ss = cgroup_subsys[ssid];
	struct cgroup_subsys_state *css;
	int ret;

	if (!ss->css_extra_stat_show)
		return 0;

	css = cgroup_tryget_css(cgrp, ss);
	if (!css)
		return 0;

	ret = ss->css_extra_stat_show(seq, css);
	css_put(css);
	return ret;
}

static int cpu_stat_show(struct seq_file *seq, void *v)
{
	struct cgroup __maybe_unused *cgrp = seq_css(seq)->cgroup;
	int ret = 0;

	cgroup_base_stat_cputime_show(seq);
#ifdef CONFIG_CGROUP_SCHED
	ret = cgroup_extra_stat_show(seq, cgrp, cpu_cgrp_id);
#endif
	return ret;
}

#ifdef CONFIG_PSI
static int cgroup_io_pressure_show(struct seq_file *seq, void *v)
{
	struct cgroup *cgroup = seq_css(seq)->cgroup;
	struct psi_group *psi = cgroup->id == 1 ? &psi_system : &cgroup->psi;

	return psi_show(seq, psi, PSI_IO);
}
static int cgroup_memory_pressure_show(struct seq_file *seq, void *v)
{
	struct cgroup *cgroup = seq_css(seq)->cgroup;
	struct psi_group *psi = cgroup->id == 1 ? &psi_system : &cgroup->psi;

	return psi_show(seq, psi, PSI_MEM);
}
static int cgroup_cpu_pressure_show(struct seq_file *seq, void *v)
{
	struct cgroup *cgroup = seq_css(seq)->cgroup;
	struct psi_group *psi = cgroup->id == 1 ? &psi_system : &cgroup->psi;

	return psi_show(seq, psi, PSI_CPU);
}

static ssize_t cgroup_pressure_write(struct kernfs_open_file *of, char *buf,
					  size_t nbytes, enum psi_res res)
{
	struct psi_trigger *new;
	struct cgroup *cgrp;

	cgrp = cgroup_kn_lock_live(of->kn, false);
	if (!cgrp)
		return -ENODEV;

	cgroup_get(cgrp);
	cgroup_kn_unlock(of->kn);

	new = psi_trigger_create(&cgrp->psi, buf, nbytes, res);
	if (IS_ERR(new)) {
		cgroup_put(cgrp);
		return PTR_ERR(new);
	}

	psi_trigger_replace(&of->priv, new);

	cgroup_put(cgrp);

	return nbytes;
}

static ssize_t cgroup_io_pressure_write(struct kernfs_open_file *of,
					  char *buf, size_t nbytes,
					  loff_t off)
{
	return cgroup_pressure_write(of, buf, nbytes, PSI_IO);
}

static ssize_t cgroup_memory_pressure_write(struct kernfs_open_file *of,
					  char *buf, size_t nbytes,
					  loff_t off)
{
	return cgroup_pressure_write(of, buf, nbytes, PSI_MEM);
}

static ssize_t cgroup_cpu_pressure_write(struct kernfs_open_file *of,
					  char *buf, size_t nbytes,
					  loff_t off)
{
	return cgroup_pressure_write(of, buf, nbytes, PSI_CPU);
}

static __poll_t cgroup_pressure_poll(struct kernfs_open_file *of,
					  poll_table *pt)
{
	return psi_trigger_poll(&of->priv, of->file, pt);
}

static void cgroup_pressure_release(struct kernfs_open_file *of)
{
	psi_trigger_replace(&of->priv, NULL);
}
#endif /* CONFIG_PSI */

static int cgroup_freeze_show(struct seq_file *seq, void *v)
{
	struct cgroup *cgrp = seq_css(seq)->cgroup;

	seq_printf(seq, "%d\n", cgrp->freezer.freeze);

	return 0;
}

static ssize_t cgroup_freeze_write(struct kernfs_open_file *of,
				   char *buf, size_t nbytes, loff_t off)
{
	struct cgroup *cgrp;
	ssize_t ret;
	int freeze;

	ret = kstrtoint(strstrip(buf), 0, &freeze);
	if (ret)
		return ret;

	if (freeze < 0 || freeze > 1)
		return -ERANGE;

	cgrp = cgroup_kn_lock_live(of->kn, false);
	if (!cgrp)
		return -ENOENT;

	cgroup_freeze(cgrp, freeze);

	cgroup_kn_unlock(of->kn);

	return nbytes;
}

static int cgroup_file_open(struct kernfs_open_file *of)
{
	struct cftype *cft = of->kn->priv;

	if (cft->open)
		return cft->open(of);
	return 0;
}

static void cgroup_file_release(struct kernfs_open_file *of)
{
	struct cftype *cft = of->kn->priv;

	if (cft->release)
		cft->release(of);
}

static ssize_t cgroup_file_write(struct kernfs_open_file *of, char *buf,
				 size_t nbytes, loff_t off)
{
	struct cgroup_namespace *ns = current->nsproxy->cgroup_ns;
	struct cgroup *cgrp = of->kn->parent->priv;
	struct cftype *cft = of->kn->priv;
	struct cgroup_subsys_state *css;
	int ret;

	/*
	 * If namespaces are delegation boundaries, disallow writes to
	 * files in an non-init namespace root from inside the namespace
	 * except for the files explicitly marked delegatable -
	 * cgroup.procs and cgroup.subtree_control.
	 */
	if ((cgrp->root->flags & CGRP_ROOT_NS_DELEGATE) &&
	    !(cft->flags & CFTYPE_NS_DELEGATABLE) &&
	    ns != &init_cgroup_ns && ns->root_cset->dfl_cgrp == cgrp)
		return -EPERM;

	if (cft->write)
		return cft->write(of, buf, nbytes, off);

	/*
	 * kernfs guarantees that a file isn't deleted with operations in
	 * flight, which means that the matching css is and stays alive and
	 * doesn't need to be pinned.  The RCU locking is not necessary
	 * either.  It's just for the convenience of using cgroup_css().
	 */
	rcu_read_lock();
	css = cgroup_css(cgrp, cft->ss);
	rcu_read_unlock();

	if (cft->write_u64) {
		unsigned long long v;
		ret = kstrtoull(buf, 0, &v);
		if (!ret)
			ret = cft->write_u64(css, cft, v);
	} else if (cft->write_s64) {
		long long v;
		ret = kstrtoll(buf, 0, &v);
		if (!ret)
			ret = cft->write_s64(css, cft, v);
	} else {
		ret = -EINVAL;
	}

	return ret ?: nbytes;
}

static __poll_t cgroup_file_poll(struct kernfs_open_file *of, poll_table *pt)
{
	struct cftype *cft = of->kn->priv;

	if (cft->poll)
		return cft->poll(of, pt);

	return kernfs_generic_poll(of, pt);
}

static void *cgroup_seqfile_start(struct seq_file *seq, loff_t *ppos)
{
	return seq_cft(seq)->seq_start(seq, ppos);
}

static void *cgroup_seqfile_next(struct seq_file *seq, void *v, loff_t *ppos)
{
	return seq_cft(seq)->seq_next(seq, v, ppos);
}

static void cgroup_seqfile_stop(struct seq_file *seq, void *v)
{
	if (seq_cft(seq)->seq_stop)
		seq_cft(seq)->seq_stop(seq, v);
}

static int cgroup_seqfile_show(struct seq_file *m, void *arg)
{
	struct cftype *cft = seq_cft(m);
	struct cgroup_subsys_state *css = seq_css(m);

	if (cft->seq_show)
		return cft->seq_show(m, arg);

	if (cft->read_u64)
		seq_printf(m, "%llu\n", cft->read_u64(css, cft));
	else if (cft->read_s64)
		seq_printf(m, "%lld\n", cft->read_s64(css, cft));
	else
		return -EINVAL;
	return 0;
}

static struct kernfs_ops cgroup_kf_single_ops = {
	.atomic_write_len	= PAGE_SIZE,
	.open			= cgroup_file_open,
	.release		= cgroup_file_release,
	.write			= cgroup_file_write,
	.poll			= cgroup_file_poll,
	.seq_show		= cgroup_seqfile_show,
};

static struct kernfs_ops cgroup_kf_ops = {
	.atomic_write_len	= PAGE_SIZE,
	.open			= cgroup_file_open,
	.release		= cgroup_file_release,
	.write			= cgroup_file_write,
	.poll			= cgroup_file_poll,
	.seq_start		= cgroup_seqfile_start,
	.seq_next		= cgroup_seqfile_next,
	.seq_stop		= cgroup_seqfile_stop,
	.seq_show		= cgroup_seqfile_show,
};

/* set uid and gid of cgroup dirs and files to that of the creator */
static int cgroup_kn_set_ugid(struct kernfs_node *kn)
{
	struct iattr iattr = { .ia_valid = ATTR_UID | ATTR_GID,
			       .ia_uid = current_fsuid(),
			       .ia_gid = current_fsgid(), };

	if (uid_eq(iattr.ia_uid, GLOBAL_ROOT_UID) &&
	    gid_eq(iattr.ia_gid, GLOBAL_ROOT_GID))
		return 0;

	return kernfs_setattr(kn, &iattr);
}

static void cgroup_file_notify_timer(struct timer_list *timer)
{
	cgroup_file_notify(container_of(timer, struct cgroup_file,
					notify_timer));
}

static int cgroup_add_file(struct cgroup_subsys_state *css, struct cgroup *cgrp,
			   struct cftype *cft)
{
	char name[CGROUP_FILE_NAME_MAX];
	struct kernfs_node *kn;
	struct lock_class_key *key = NULL;
	int ret;

#ifdef CONFIG_DEBUG_LOCK_ALLOC
	key = &cft->lockdep_key;
#endif
	kn = __kernfs_create_file(cgrp->kn, cgroup_file_name(cgrp, cft, name),
				  cgroup_file_mode(cft),
				  GLOBAL_ROOT_UID, GLOBAL_ROOT_GID,
				  0, cft->kf_ops, cft,
				  NULL, key);
	if (IS_ERR(kn))
		return PTR_ERR(kn);

	ret = cgroup_kn_set_ugid(kn);
	if (ret) {
		kernfs_remove(kn);
		return ret;
	}

	if (cft->file_offset) {
		struct cgroup_file *cfile = (void *)css + cft->file_offset;

		timer_setup(&cfile->notify_timer, cgroup_file_notify_timer, 0);

		spin_lock_irq(&cgroup_file_kn_lock);
		cfile->kn = kn;
		spin_unlock_irq(&cgroup_file_kn_lock);
	}

	return 0;
}

/**
 * cgroup_addrm_files - add or remove files to a cgroup directory
 * @css: the target css
 * @cgrp: the target cgroup (usually css->cgroup)
 * @cfts: array of cftypes to be added
 * @is_add: whether to add or remove
 *
 * Depending on @is_add, add or remove files defined by @cfts on @cgrp.
 * For removals, this function never fails.
 */
static int cgroup_addrm_files(struct cgroup_subsys_state *css,
			      struct cgroup *cgrp, struct cftype cfts[],
			      bool is_add)
{
	struct cftype *cft, *cft_end = NULL;
	int ret = 0;

	lockdep_assert_held(&cgroup_mutex);

restart:
	for (cft = cfts; cft != cft_end && cft->name[0] != '\0'; cft++) {
		/* does cft->flags tell us to skip this file on @cgrp? */
		if ((cft->flags & __CFTYPE_ONLY_ON_DFL) && !cgroup_on_dfl(cgrp))
			continue;
		if ((cft->flags & __CFTYPE_NOT_ON_DFL) && cgroup_on_dfl(cgrp))
			continue;
		if ((cft->flags & CFTYPE_NOT_ON_ROOT) && !cgroup_parent(cgrp))
			continue;
		if ((cft->flags & CFTYPE_ONLY_ON_ROOT) && cgroup_parent(cgrp))
			continue;
		if ((cft->flags & CFTYPE_DEBUG) && !cgroup_debug)
			continue;
		if (is_add) {
			ret = cgroup_add_file(css, cgrp, cft);
			if (ret) {
				pr_warn("%s: failed to add %s, err=%d\n",
					__func__, cft->name, ret);
				cft_end = cft;
				is_add = false;
				goto restart;
			}
		} else {
			cgroup_rm_file(cgrp, cft);
		}
	}
	return ret;
}

static int cgroup_apply_cftypes(struct cftype *cfts, bool is_add)
{
	struct cgroup_subsys *ss = cfts[0].ss;
	struct cgroup *root = &ss->root->cgrp;
	struct cgroup_subsys_state *css;
	int ret = 0;

	lockdep_assert_held(&cgroup_mutex);

	/* add/rm files for all cgroups created before */
	css_for_each_descendant_pre(css, cgroup_css(root, ss)) {
		struct cgroup *cgrp = css->cgroup;

		if (!(css->flags & CSS_VISIBLE))
			continue;

		ret = cgroup_addrm_files(css, cgrp, cfts, is_add);
		if (ret)
			break;
	}

	if (is_add && !ret)
		kernfs_activate(root->kn);
	return ret;
}

static void cgroup_exit_cftypes(struct cftype *cfts)
{
	struct cftype *cft;

	for (cft = cfts; cft->name[0] != '\0'; cft++) {
		/* free copy for custom atomic_write_len, see init_cftypes() */
		if (cft->max_write_len && cft->max_write_len != PAGE_SIZE)
			kfree(cft->kf_ops);
		cft->kf_ops = NULL;
		cft->ss = NULL;

		/* revert flags set by cgroup core while adding @cfts */
		cft->flags &= ~(__CFTYPE_ONLY_ON_DFL | __CFTYPE_NOT_ON_DFL);
	}
}

static int cgroup_init_cftypes(struct cgroup_subsys *ss, struct cftype *cfts)
{
	struct cftype *cft;

	for (cft = cfts; cft->name[0] != '\0'; cft++) {
		struct kernfs_ops *kf_ops;

		WARN_ON(cft->ss || cft->kf_ops);

		if (cft->seq_start)
			kf_ops = &cgroup_kf_ops;
		else
			kf_ops = &cgroup_kf_single_ops;

		/*
		 * Ugh... if @cft wants a custom max_write_len, we need to
		 * make a copy of kf_ops to set its atomic_write_len.
		 */
		if (cft->max_write_len && cft->max_write_len != PAGE_SIZE) {
			kf_ops = kmemdup(kf_ops, sizeof(*kf_ops), GFP_KERNEL);
			if (!kf_ops) {
				cgroup_exit_cftypes(cfts);
				return -ENOMEM;
			}
			kf_ops->atomic_write_len = cft->max_write_len;
		}

		cft->kf_ops = kf_ops;
		cft->ss = ss;
	}

	return 0;
}

static int cgroup_rm_cftypes_locked(struct cftype *cfts)
{
	lockdep_assert_held(&cgroup_mutex);

	if (!cfts || !cfts[0].ss)
		return -ENOENT;

	list_del(&cfts->node);
	cgroup_apply_cftypes(cfts, false);
	cgroup_exit_cftypes(cfts);
	return 0;
}

/**
 * cgroup_rm_cftypes - remove an array of cftypes from a subsystem
 * @cfts: zero-length name terminated array of cftypes
 *
 * Unregister @cfts.  Files described by @cfts are removed from all
 * existing cgroups and all future cgroups won't have them either.  This
 * function can be called anytime whether @cfts' subsys is attached or not.
 *
 * Returns 0 on successful unregistration, -ENOENT if @cfts is not
 * registered.
 */
int cgroup_rm_cftypes(struct cftype *cfts)
{
	int ret;

	mutex_lock(&cgroup_mutex);
	ret = cgroup_rm_cftypes_locked(cfts);
	mutex_unlock(&cgroup_mutex);
	return ret;
}

/**
 * cgroup_add_cftypes - add an array of cftypes to a subsystem
 * @ss: target cgroup subsystem
 * @cfts: zero-length name terminated array of cftypes
 *
 * Register @cfts to @ss.  Files described by @cfts are created for all
 * existing cgroups to which @ss is attached and all future cgroups will
 * have them too.  This function can be called anytime whether @ss is
 * attached or not.
 *
 * Returns 0 on successful registration, -errno on failure.  Note that this
 * function currently returns 0 as long as @cfts registration is successful
 * even if some file creation attempts on existing cgroups fail.
 */
static int cgroup_add_cftypes(struct cgroup_subsys *ss, struct cftype *cfts)
{
	int ret;

	if (!cgroup_ssid_enabled(ss->id))
		return 0;

	if (!cfts || cfts[0].name[0] == '\0')
		return 0;

	ret = cgroup_init_cftypes(ss, cfts);
	if (ret)
		return ret;

	mutex_lock(&cgroup_mutex);

	list_add_tail(&cfts->node, &ss->cfts);
	ret = cgroup_apply_cftypes(cfts, true);
	if (ret)
		cgroup_rm_cftypes_locked(cfts);

	mutex_unlock(&cgroup_mutex);
	return ret;
}

/**
 * cgroup_add_dfl_cftypes - add an array of cftypes for default hierarchy
 * @ss: target cgroup subsystem
 * @cfts: zero-length name terminated array of cftypes
 *
 * Similar to cgroup_add_cftypes() but the added files are only used for
 * the default hierarchy.
 */
int cgroup_add_dfl_cftypes(struct cgroup_subsys *ss, struct cftype *cfts)
{
	struct cftype *cft;

	for (cft = cfts; cft && cft->name[0] != '\0'; cft++)
		cft->flags |= __CFTYPE_ONLY_ON_DFL;
	return cgroup_add_cftypes(ss, cfts);
}

/**
 * cgroup_add_legacy_cftypes - add an array of cftypes for legacy hierarchies
 * @ss: target cgroup subsystem
 * @cfts: zero-length name terminated array of cftypes
 *
 * Similar to cgroup_add_cftypes() but the added files are only used for
 * the legacy hierarchies.
 */
int cgroup_add_legacy_cftypes(struct cgroup_subsys *ss, struct cftype *cfts)
{
	struct cftype *cft;

	for (cft = cfts; cft && cft->name[0] != '\0'; cft++)
		cft->flags |= __CFTYPE_NOT_ON_DFL;
	return cgroup_add_cftypes(ss, cfts);
}

/**
 * cgroup_file_notify - generate a file modified event for a cgroup_file
 * @cfile: target cgroup_file
 *
 * @cfile must have been obtained by setting cftype->file_offset.
 */
void cgroup_file_notify(struct cgroup_file *cfile)
{
	unsigned long flags;

	spin_lock_irqsave(&cgroup_file_kn_lock, flags);
	if (cfile->kn) {
		unsigned long last = cfile->notified_at;
		unsigned long next = last + CGROUP_FILE_NOTIFY_MIN_INTV;

		if (time_in_range(jiffies, last, next)) {
			timer_reduce(&cfile->notify_timer, next);
		} else {
			kernfs_notify(cfile->kn);
			cfile->notified_at = jiffies;
		}
	}
	spin_unlock_irqrestore(&cgroup_file_kn_lock, flags);
}

/**
 * css_next_child - find the next child of a given css
 * @pos: the current position (%NULL to initiate traversal)
 * @parent: css whose children to walk
 *
 * This function returns the next child of @parent and should be called
 * under either cgroup_mutex or RCU read lock.  The only requirement is
 * that @parent and @pos are accessible.  The next sibling is guaranteed to
 * be returned regardless of their states.
 *
 * If a subsystem synchronizes ->css_online() and the start of iteration, a
 * css which finished ->css_online() is guaranteed to be visible in the
 * future iterations and will stay visible until the last reference is put.
 * A css which hasn't finished ->css_online() or already finished
 * ->css_offline() may show up during traversal.  It's each subsystem's
 * responsibility to synchronize against on/offlining.
 */
struct cgroup_subsys_state *css_next_child(struct cgroup_subsys_state *pos,
					   struct cgroup_subsys_state *parent)
{
	struct cgroup_subsys_state *next;

	cgroup_assert_mutex_or_rcu_locked();

	/*
	 * @pos could already have been unlinked from the sibling list.
	 * Once a cgroup is removed, its ->sibling.next is no longer
	 * updated when its next sibling changes.  CSS_RELEASED is set when
	 * @pos is taken off list, at which time its next pointer is valid,
	 * and, as releases are serialized, the one pointed to by the next
	 * pointer is guaranteed to not have started release yet.  This
	 * implies that if we observe !CSS_RELEASED on @pos in this RCU
	 * critical section, the one pointed to by its next pointer is
	 * guaranteed to not have finished its RCU grace period even if we
	 * have dropped rcu_read_lock() inbetween iterations.
	 *
	 * If @pos has CSS_RELEASED set, its next pointer can't be
	 * dereferenced; however, as each css is given a monotonically
	 * increasing unique serial number and always appended to the
	 * sibling list, the next one can be found by walking the parent's
	 * children until the first css with higher serial number than
	 * @pos's.  While this path can be slower, it happens iff iteration
	 * races against release and the race window is very small.
	 */
	if (!pos) {
		next = list_entry_rcu(parent->children.next, struct cgroup_subsys_state, sibling);
	} else if (likely(!(pos->flags & CSS_RELEASED))) {
		next = list_entry_rcu(pos->sibling.next, struct cgroup_subsys_state, sibling);
	} else {
		list_for_each_entry_rcu(next, &parent->children, sibling)
			if (next->serial_nr > pos->serial_nr)
				break;
	}

	/*
	 * @next, if not pointing to the head, can be dereferenced and is
	 * the next sibling.
	 */
	if (&next->sibling != &parent->children)
		return next;
	return NULL;
}

/**
 * css_next_descendant_pre - find the next descendant for pre-order walk
 * @pos: the current position (%NULL to initiate traversal)
 * @root: css whose descendants to walk
 *
 * To be used by css_for_each_descendant_pre().  Find the next descendant
 * to visit for pre-order traversal of @root's descendants.  @root is
 * included in the iteration and the first node to be visited.
 *
 * While this function requires cgroup_mutex or RCU read locking, it
 * doesn't require the whole traversal to be contained in a single critical
 * section.  This function will return the correct next descendant as long
 * as both @pos and @root are accessible and @pos is a descendant of @root.
 *
 * If a subsystem synchronizes ->css_online() and the start of iteration, a
 * css which finished ->css_online() is guaranteed to be visible in the
 * future iterations and will stay visible until the last reference is put.
 * A css which hasn't finished ->css_online() or already finished
 * ->css_offline() may show up during traversal.  It's each subsystem's
 * responsibility to synchronize against on/offlining.
 */
struct cgroup_subsys_state *
css_next_descendant_pre(struct cgroup_subsys_state *pos,
			struct cgroup_subsys_state *root)
{
	struct cgroup_subsys_state *next;

	cgroup_assert_mutex_or_rcu_locked();

	/* if first iteration, visit @root */
	if (!pos)
		return root;

	/* visit the first child if exists */
	next = css_next_child(NULL, pos);
	if (next)
		return next;

	/* no child, visit my or the closest ancestor's next sibling */
	while (pos != root) {
		next = css_next_child(pos, pos->parent);
		if (next)
			return next;
		pos = pos->parent;
	}

	return NULL;
}

/**
 * css_rightmost_descendant - return the rightmost descendant of a css
 * @pos: css of interest
 *
 * Return the rightmost descendant of @pos.  If there's no descendant, @pos
 * is returned.  This can be used during pre-order traversal to skip
 * subtree of @pos.
 *
 * While this function requires cgroup_mutex or RCU read locking, it
 * doesn't require the whole traversal to be contained in a single critical
 * section.  This function will return the correct rightmost descendant as
 * long as @pos is accessible.
 */
struct cgroup_subsys_state *
css_rightmost_descendant(struct cgroup_subsys_state *pos)
{
	struct cgroup_subsys_state *last, *tmp;

	cgroup_assert_mutex_or_rcu_locked();

	do {
		last = pos;
		/* ->prev isn't RCU safe, walk ->next till the end */
		pos = NULL;
		css_for_each_child(tmp, last)
			pos = tmp;
	} while (pos);

	return last;
}

static struct cgroup_subsys_state *
css_leftmost_descendant(struct cgroup_subsys_state *pos)
{
	struct cgroup_subsys_state *last;

	do {
		last = pos;
		pos = css_next_child(NULL, pos);
	} while (pos);

	return last;
}

/**
 * css_next_descendant_post - find the next descendant for post-order walk
 * @pos: the current position (%NULL to initiate traversal)
 * @root: css whose descendants to walk
 *
 * To be used by css_for_each_descendant_post().  Find the next descendant
 * to visit for post-order traversal of @root's descendants.  @root is
 * included in the iteration and the last node to be visited.
 *
 * While this function requires cgroup_mutex or RCU read locking, it
 * doesn't require the whole traversal to be contained in a single critical
 * section.  This function will return the correct next descendant as long
 * as both @pos and @cgroup are accessible and @pos is a descendant of
 * @cgroup.
 *
 * If a subsystem synchronizes ->css_online() and the start of iteration, a
 * css which finished ->css_online() is guaranteed to be visible in the
 * future iterations and will stay visible until the last reference is put.
 * A css which hasn't finished ->css_online() or already finished
 * ->css_offline() may show up during traversal.  It's each subsystem's
 * responsibility to synchronize against on/offlining.
 */
struct cgroup_subsys_state *
css_next_descendant_post(struct cgroup_subsys_state *pos,
			 struct cgroup_subsys_state *root)
{
	struct cgroup_subsys_state *next;

	cgroup_assert_mutex_or_rcu_locked();

	/* if first iteration, visit leftmost descendant which may be @root */
	if (!pos)
		return css_leftmost_descendant(root);

	/* if we visited @root, we're done */
	if (pos == root)
		return NULL;

	/* if there's an unvisited sibling, visit its leftmost descendant */
	next = css_next_child(pos, pos->parent);
	if (next)
		return css_leftmost_descendant(next);

	/* no sibling left, visit parent */
	return pos->parent;
}

/**
 * css_has_online_children - does a css have online children
 * @css: the target css
 *
 * Returns %true if @css has any online children; otherwise, %false.  This
 * function can be called from any context but the caller is responsible
 * for synchronizing against on/offlining as necessary.
 */
bool css_has_online_children(struct cgroup_subsys_state *css)
{
	struct cgroup_subsys_state *child;
	bool ret = false;

	rcu_read_lock();
	css_for_each_child(child, css) {
		if (child->flags & CSS_ONLINE) {
			ret = true;
			break;
		}
	}
	rcu_read_unlock();
	return ret;
}

static struct css_set *css_task_iter_next_css_set(struct css_task_iter *it)
{
	struct list_head *l;
	struct cgrp_cset_link *link;
	struct css_set *cset;

	lockdep_assert_held(&css_set_lock);

	/* find the next threaded cset */
	if (it->tcset_pos) {
		l = it->tcset_pos->next;

		if (l != it->tcset_head) {
			it->tcset_pos = l;
			return container_of(l, struct css_set,
					    threaded_csets_node);
		}

		it->tcset_pos = NULL;
	}

	/* find the next cset */
	l = it->cset_pos;
	l = l->next;
	if (l == it->cset_head) {
		it->cset_pos = NULL;
		return NULL;
	}

	if (it->ss) {
		cset = container_of(l, struct css_set, e_cset_node[it->ss->id]);
	} else {
		link = list_entry(l, struct cgrp_cset_link, cset_link);
		cset = link->cset;
	}

	it->cset_pos = l;

	/* initialize threaded css_set walking */
	if (it->flags & CSS_TASK_ITER_THREADED) {
		if (it->cur_dcset)
			put_css_set_locked(it->cur_dcset);
		it->cur_dcset = cset;
		get_css_set(cset);

		it->tcset_head = &cset->threaded_csets;
		it->tcset_pos = &cset->threaded_csets;
	}

	return cset;
}

/**
 * css_task_iter_advance_css_set - advance a task itererator to the next css_set
 * @it: the iterator to advance
 *
 * Advance @it to the next css_set to walk.
 */
static void css_task_iter_advance_css_set(struct css_task_iter *it)
{
	struct css_set *cset;

	lockdep_assert_held(&css_set_lock);

	/* Advance to the next non-empty css_set */
	do {
		cset = css_task_iter_next_css_set(it);
		if (!cset) {
			it->task_pos = NULL;
			return;
		}
	} while (!css_set_populated(cset) && list_empty(&cset->dying_tasks));

	if (!list_empty(&cset->tasks))
		it->task_pos = cset->tasks.next;
	else if (!list_empty(&cset->mg_tasks))
		it->task_pos = cset->mg_tasks.next;
	else
		it->task_pos = cset->dying_tasks.next;

	it->tasks_head = &cset->tasks;
	it->mg_tasks_head = &cset->mg_tasks;
	it->dying_tasks_head = &cset->dying_tasks;

	/*
	 * We don't keep css_sets locked across iteration steps and thus
	 * need to take steps to ensure that iteration can be resumed after
	 * the lock is re-acquired.  Iteration is performed at two levels -
	 * css_sets and tasks in them.
	 *
	 * Once created, a css_set never leaves its cgroup lists, so a
	 * pinned css_set is guaranteed to stay put and we can resume
	 * iteration afterwards.
	 *
	 * Tasks may leave @cset across iteration steps.  This is resolved
	 * by registering each iterator with the css_set currently being
	 * walked and making css_set_move_task() advance iterators whose
	 * next task is leaving.
	 */
	if (it->cur_cset) {
		list_del(&it->iters_node);
		put_css_set_locked(it->cur_cset);
	}
	get_css_set(cset);
	it->cur_cset = cset;
	list_add(&it->iters_node, &cset->task_iters);
}

static void css_task_iter_skip(struct css_task_iter *it,
			       struct task_struct *task)
{
	lockdep_assert_held(&css_set_lock);

	if (it->task_pos == &task->cg_list) {
		it->task_pos = it->task_pos->next;
		it->flags |= CSS_TASK_ITER_SKIPPED;
	}
}

static void css_task_iter_advance(struct css_task_iter *it)
{
	struct task_struct *task;

	lockdep_assert_held(&css_set_lock);
repeat:
	if (it->task_pos) {
		/*
		 * Advance iterator to find next entry.  cset->tasks is
		 * consumed first and then ->mg_tasks.  After ->mg_tasks,
		 * we move onto the next cset.
		 */
<<<<<<< HEAD
		next = it->task_pos->next;

		if (next == it->tasks_head)
			next = it->mg_tasks_head->next;

		if (next == it->mg_tasks_head)
			css_task_iter_advance_css_set(it);
		else
			it->task_pos = next;
	} else {
		/* called from start, proceed to the first cset */
		css_task_iter_advance_css_set(it);
	}
=======
		if (it->flags & CSS_TASK_ITER_SKIPPED)
			it->flags &= ~CSS_TASK_ITER_SKIPPED;
		else
			it->task_pos = it->task_pos->next;

		if (it->task_pos == it->tasks_head)
			it->task_pos = it->mg_tasks_head->next;
		if (it->task_pos == it->mg_tasks_head)
			it->task_pos = it->dying_tasks_head->next;
		if (it->task_pos == it->dying_tasks_head)
			css_task_iter_advance_css_set(it);
	} else {
		/* called from start, proceed to the first cset */
		css_task_iter_advance_css_set(it);
	}

	if (!it->task_pos)
		return;

	task = list_entry(it->task_pos, struct task_struct, cg_list);
>>>>>>> 0ecfebd2

	if (it->flags & CSS_TASK_ITER_PROCS) {
		/* if PROCS, skip over tasks which aren't group leaders */
		if (!thread_group_leader(task))
			goto repeat;

		/* and dying leaders w/o live member threads */
		if (!atomic_read(&task->signal->live))
			goto repeat;
	} else {
		/* skip all dying ones */
		if (task->flags & PF_EXITING)
			goto repeat;
	}
}

/**
 * css_task_iter_start - initiate task iteration
 * @css: the css to walk tasks of
 * @flags: CSS_TASK_ITER_* flags
 * @it: the task iterator to use
 *
 * Initiate iteration through the tasks of @css.  The caller can call
 * css_task_iter_next() to walk through the tasks until the function
 * returns NULL.  On completion of iteration, css_task_iter_end() must be
 * called.
 */
void css_task_iter_start(struct cgroup_subsys_state *css, unsigned int flags,
			 struct css_task_iter *it)
{
	/* no one should try to iterate before mounting cgroups */
	WARN_ON_ONCE(!use_task_css_set_links);

	memset(it, 0, sizeof(*it));

	spin_lock_irq(&css_set_lock);

	it->ss = css->ss;
	it->flags = flags;

	if (it->ss)
		it->cset_pos = &css->cgroup->e_csets[css->ss->id];
	else
		it->cset_pos = &css->cgroup->cset_links;

	it->cset_head = it->cset_pos;

	css_task_iter_advance(it);

	spin_unlock_irq(&css_set_lock);
}

/**
 * css_task_iter_next - return the next task for the iterator
 * @it: the task iterator being iterated
 *
 * The "next" function for task iteration.  @it should have been
 * initialized via css_task_iter_start().  Returns NULL when the iteration
 * reaches the end.
 */
struct task_struct *css_task_iter_next(struct css_task_iter *it)
{
	if (it->cur_task) {
		put_task_struct(it->cur_task);
		it->cur_task = NULL;
	}

	spin_lock_irq(&css_set_lock);

	/* @it may be half-advanced by skips, finish advancing */
	if (it->flags & CSS_TASK_ITER_SKIPPED)
		css_task_iter_advance(it);

	if (it->task_pos) {
		it->cur_task = list_entry(it->task_pos, struct task_struct,
					  cg_list);
		get_task_struct(it->cur_task);
		css_task_iter_advance(it);
	}

	spin_unlock_irq(&css_set_lock);

	return it->cur_task;
}

/**
 * css_task_iter_end - finish task iteration
 * @it: the task iterator to finish
 *
 * Finish task iteration started by css_task_iter_start().
 */
void css_task_iter_end(struct css_task_iter *it)
{
	if (it->cur_cset) {
		spin_lock_irq(&css_set_lock);
		list_del(&it->iters_node);
		put_css_set_locked(it->cur_cset);
		spin_unlock_irq(&css_set_lock);
	}

	if (it->cur_dcset)
		put_css_set(it->cur_dcset);

	if (it->cur_task)
		put_task_struct(it->cur_task);
}

static void cgroup_procs_release(struct kernfs_open_file *of)
{
	if (of->priv) {
		css_task_iter_end(of->priv);
		kfree(of->priv);
	}
}

static void *cgroup_procs_next(struct seq_file *s, void *v, loff_t *pos)
{
	struct kernfs_open_file *of = s->private;
	struct css_task_iter *it = of->priv;

	return css_task_iter_next(it);
}

static void *__cgroup_procs_start(struct seq_file *s, loff_t *pos,
				  unsigned int iter_flags)
{
	struct kernfs_open_file *of = s->private;
	struct cgroup *cgrp = seq_css(s)->cgroup;
	struct css_task_iter *it = of->priv;

	/*
	 * When a seq_file is seeked, it's always traversed sequentially
	 * from position 0, so we can simply keep iterating on !0 *pos.
	 */
	if (!it) {
		if (WARN_ON_ONCE((*pos)++))
			return ERR_PTR(-EINVAL);

		it = kzalloc(sizeof(*it), GFP_KERNEL);
		if (!it)
			return ERR_PTR(-ENOMEM);
		of->priv = it;
		css_task_iter_start(&cgrp->self, iter_flags, it);
	} else if (!(*pos)++) {
		css_task_iter_end(it);
		css_task_iter_start(&cgrp->self, iter_flags, it);
	}

	return cgroup_procs_next(s, NULL, NULL);
}

static void *cgroup_procs_start(struct seq_file *s, loff_t *pos)
{
	struct cgroup *cgrp = seq_css(s)->cgroup;

	/*
	 * All processes of a threaded subtree belong to the domain cgroup
	 * of the subtree.  Only threads can be distributed across the
	 * subtree.  Reject reads on cgroup.procs in the subtree proper.
	 * They're always empty anyway.
	 */
	if (cgroup_is_threaded(cgrp))
		return ERR_PTR(-EOPNOTSUPP);

	return __cgroup_procs_start(s, pos, CSS_TASK_ITER_PROCS |
					    CSS_TASK_ITER_THREADED);
}

static int cgroup_procs_show(struct seq_file *s, void *v)
{
	seq_printf(s, "%d\n", task_pid_vnr(v));
	return 0;
}

static int cgroup_procs_write_permission(struct cgroup *src_cgrp,
					 struct cgroup *dst_cgrp,
					 struct super_block *sb)
{
	struct cgroup_namespace *ns = current->nsproxy->cgroup_ns;
	struct cgroup *com_cgrp = src_cgrp;
	struct inode *inode;
	int ret;

	lockdep_assert_held(&cgroup_mutex);

	/* find the common ancestor */
	while (!cgroup_is_descendant(dst_cgrp, com_cgrp))
		com_cgrp = cgroup_parent(com_cgrp);

	/* %current should be authorized to migrate to the common ancestor */
	inode = kernfs_get_inode(sb, com_cgrp->procs_file.kn);
	if (!inode)
		return -ENOMEM;

	ret = inode_permission(inode, MAY_WRITE);
	iput(inode);
	if (ret)
		return ret;

	/*
	 * If namespaces are delegation boundaries, %current must be able
	 * to see both source and destination cgroups from its namespace.
	 */
	if ((cgrp_dfl_root.flags & CGRP_ROOT_NS_DELEGATE) &&
	    (!cgroup_is_descendant(src_cgrp, ns->root_cset->dfl_cgrp) ||
	     !cgroup_is_descendant(dst_cgrp, ns->root_cset->dfl_cgrp)))
		return -ENOENT;

	return 0;
}

static ssize_t cgroup_procs_write(struct kernfs_open_file *of,
				  char *buf, size_t nbytes, loff_t off)
{
	struct cgroup *src_cgrp, *dst_cgrp;
	struct task_struct *task;
	ssize_t ret;

	dst_cgrp = cgroup_kn_lock_live(of->kn, false);
	if (!dst_cgrp)
		return -ENODEV;

	task = cgroup_procs_write_start(buf, true);
	ret = PTR_ERR_OR_ZERO(task);
	if (ret)
		goto out_unlock;

	/* find the source cgroup */
	spin_lock_irq(&css_set_lock);
	src_cgrp = task_cgroup_from_root(task, &cgrp_dfl_root);
	spin_unlock_irq(&css_set_lock);

	ret = cgroup_procs_write_permission(src_cgrp, dst_cgrp,
					    of->file->f_path.dentry->d_sb);
	if (ret)
		goto out_finish;

	ret = cgroup_attach_task(dst_cgrp, task, true);

out_finish:
	cgroup_procs_write_finish(task);
out_unlock:
	cgroup_kn_unlock(of->kn);

	return ret ?: nbytes;
}

static void *cgroup_threads_start(struct seq_file *s, loff_t *pos)
{
	return __cgroup_procs_start(s, pos, 0);
}

static ssize_t cgroup_threads_write(struct kernfs_open_file *of,
				    char *buf, size_t nbytes, loff_t off)
{
	struct cgroup *src_cgrp, *dst_cgrp;
	struct task_struct *task;
	ssize_t ret;

	buf = strstrip(buf);

	dst_cgrp = cgroup_kn_lock_live(of->kn, false);
	if (!dst_cgrp)
		return -ENODEV;

	task = cgroup_procs_write_start(buf, false);
	ret = PTR_ERR_OR_ZERO(task);
	if (ret)
		goto out_unlock;

	/* find the source cgroup */
	spin_lock_irq(&css_set_lock);
	src_cgrp = task_cgroup_from_root(task, &cgrp_dfl_root);
	spin_unlock_irq(&css_set_lock);

	/* thread migrations follow the cgroup.procs delegation rule */
	ret = cgroup_procs_write_permission(src_cgrp, dst_cgrp,
					    of->file->f_path.dentry->d_sb);
	if (ret)
		goto out_finish;

	/* and must be contained in the same domain */
	ret = -EOPNOTSUPP;
	if (src_cgrp->dom_cgrp != dst_cgrp->dom_cgrp)
		goto out_finish;

	ret = cgroup_attach_task(dst_cgrp, task, false);

out_finish:
	cgroup_procs_write_finish(task);
out_unlock:
	cgroup_kn_unlock(of->kn);

	return ret ?: nbytes;
}

/* cgroup core interface files for the default hierarchy */
static struct cftype cgroup_base_files[] = {
	{
		.name = "cgroup.type",
		.flags = CFTYPE_NOT_ON_ROOT,
		.seq_show = cgroup_type_show,
		.write = cgroup_type_write,
	},
	{
		.name = "cgroup.procs",
		.flags = CFTYPE_NS_DELEGATABLE,
		.file_offset = offsetof(struct cgroup, procs_file),
		.release = cgroup_procs_release,
		.seq_start = cgroup_procs_start,
		.seq_next = cgroup_procs_next,
		.seq_show = cgroup_procs_show,
		.write = cgroup_procs_write,
	},
	{
		.name = "cgroup.threads",
		.flags = CFTYPE_NS_DELEGATABLE,
		.release = cgroup_procs_release,
		.seq_start = cgroup_threads_start,
		.seq_next = cgroup_procs_next,
		.seq_show = cgroup_procs_show,
		.write = cgroup_threads_write,
	},
	{
		.name = "cgroup.controllers",
		.seq_show = cgroup_controllers_show,
	},
	{
		.name = "cgroup.subtree_control",
		.flags = CFTYPE_NS_DELEGATABLE,
		.seq_show = cgroup_subtree_control_show,
		.write = cgroup_subtree_control_write,
	},
	{
		.name = "cgroup.events",
		.flags = CFTYPE_NOT_ON_ROOT,
		.file_offset = offsetof(struct cgroup, events_file),
		.seq_show = cgroup_events_show,
	},
	{
		.name = "cgroup.max.descendants",
		.seq_show = cgroup_max_descendants_show,
		.write = cgroup_max_descendants_write,
	},
	{
		.name = "cgroup.max.depth",
		.seq_show = cgroup_max_depth_show,
		.write = cgroup_max_depth_write,
	},
	{
		.name = "cgroup.stat",
		.seq_show = cgroup_stat_show,
	},
	{
		.name = "cgroup.freeze",
		.flags = CFTYPE_NOT_ON_ROOT,
		.seq_show = cgroup_freeze_show,
		.write = cgroup_freeze_write,
	},
	{
		.name = "cpu.stat",
		.flags = CFTYPE_NOT_ON_ROOT,
		.seq_show = cpu_stat_show,
	},
#ifdef CONFIG_PSI
	{
		.name = "io.pressure",
		.seq_show = cgroup_io_pressure_show,
		.write = cgroup_io_pressure_write,
		.poll = cgroup_pressure_poll,
		.release = cgroup_pressure_release,
	},
	{
		.name = "memory.pressure",
		.seq_show = cgroup_memory_pressure_show,
		.write = cgroup_memory_pressure_write,
		.poll = cgroup_pressure_poll,
		.release = cgroup_pressure_release,
	},
	{
		.name = "cpu.pressure",
		.seq_show = cgroup_cpu_pressure_show,
		.write = cgroup_cpu_pressure_write,
		.poll = cgroup_pressure_poll,
		.release = cgroup_pressure_release,
	},
#endif /* CONFIG_PSI */
	{ }	/* terminate */
};

/*
 * css destruction is four-stage process.
 *
 * 1. Destruction starts.  Killing of the percpu_ref is initiated.
 *    Implemented in kill_css().
 *
 * 2. When the percpu_ref is confirmed to be visible as killed on all CPUs
 *    and thus css_tryget_online() is guaranteed to fail, the css can be
 *    offlined by invoking offline_css().  After offlining, the base ref is
 *    put.  Implemented in css_killed_work_fn().
 *
 * 3. When the percpu_ref reaches zero, the only possible remaining
 *    accessors are inside RCU read sections.  css_release() schedules the
 *    RCU callback.
 *
 * 4. After the grace period, the css can be freed.  Implemented in
 *    css_free_work_fn().
 *
 * It is actually hairier because both step 2 and 4 require process context
 * and thus involve punting to css->destroy_work adding two additional
 * steps to the already complex sequence.
 */
static void css_free_rwork_fn(struct work_struct *work)
{
	struct cgroup_subsys_state *css = container_of(to_rcu_work(work),
				struct cgroup_subsys_state, destroy_rwork);
	struct cgroup_subsys *ss = css->ss;
	struct cgroup *cgrp = css->cgroup;

	percpu_ref_exit(&css->refcnt);

	if (ss) {
		/* css free path */
		struct cgroup_subsys_state *parent = css->parent;
		int id = css->id;

		ss->css_free(css);
		cgroup_idr_remove(&ss->css_idr, id);
		cgroup_put(cgrp);

		if (parent)
			css_put(parent);
	} else {
		/* cgroup free path */
		atomic_dec(&cgrp->root->nr_cgrps);
		cgroup1_pidlist_destroy_all(cgrp);
		cancel_work_sync(&cgrp->release_agent_work);

		if (cgroup_parent(cgrp)) {
			/*
			 * We get a ref to the parent, and put the ref when
			 * this cgroup is being freed, so it's guaranteed
			 * that the parent won't be destroyed before its
			 * children.
			 */
			cgroup_put(cgroup_parent(cgrp));
			kernfs_put(cgrp->kn);
			psi_cgroup_free(cgrp);
			if (cgroup_on_dfl(cgrp))
				cgroup_rstat_exit(cgrp);
			kfree(cgrp);
		} else {
			/*
			 * This is root cgroup's refcnt reaching zero,
			 * which indicates that the root should be
			 * released.
			 */
			cgroup_destroy_root(cgrp->root);
		}
	}
}

static void css_release_work_fn(struct work_struct *work)
{
	struct cgroup_subsys_state *css =
		container_of(work, struct cgroup_subsys_state, destroy_work);
	struct cgroup_subsys *ss = css->ss;
	struct cgroup *cgrp = css->cgroup;

	mutex_lock(&cgroup_mutex);

	css->flags |= CSS_RELEASED;
	list_del_rcu(&css->sibling);

	if (ss) {
		/* css release path */
		if (!list_empty(&css->rstat_css_node)) {
			cgroup_rstat_flush(cgrp);
			list_del_rcu(&css->rstat_css_node);
		}

		cgroup_idr_replace(&ss->css_idr, NULL, css->id);
		if (ss->css_released)
			ss->css_released(css);
	} else {
		struct cgroup *tcgrp;

		/* cgroup release path */
		TRACE_CGROUP_PATH(release, cgrp);

		if (cgroup_on_dfl(cgrp))
			cgroup_rstat_flush(cgrp);

		spin_lock_irq(&css_set_lock);
		for (tcgrp = cgroup_parent(cgrp); tcgrp;
		     tcgrp = cgroup_parent(tcgrp))
			tcgrp->nr_dying_descendants--;
		spin_unlock_irq(&css_set_lock);

		cgroup_idr_remove(&cgrp->root->cgroup_idr, cgrp->id);
		cgrp->id = -1;

		/*
		 * There are two control paths which try to determine
		 * cgroup from dentry without going through kernfs -
		 * cgroupstats_build() and css_tryget_online_from_dir().
		 * Those are supported by RCU protecting clearing of
		 * cgrp->kn->priv backpointer.
		 */
		if (cgrp->kn)
			RCU_INIT_POINTER(*(void __rcu __force **)&cgrp->kn->priv,
					 NULL);

		cgroup_bpf_put(cgrp);
	}

	mutex_unlock(&cgroup_mutex);

	INIT_RCU_WORK(&css->destroy_rwork, css_free_rwork_fn);
	queue_rcu_work(cgroup_destroy_wq, &css->destroy_rwork);
}

static void css_release(struct percpu_ref *ref)
{
	struct cgroup_subsys_state *css =
		container_of(ref, struct cgroup_subsys_state, refcnt);

	INIT_WORK(&css->destroy_work, css_release_work_fn);
	queue_work(cgroup_destroy_wq, &css->destroy_work);
}

static void init_and_link_css(struct cgroup_subsys_state *css,
			      struct cgroup_subsys *ss, struct cgroup *cgrp)
{
	lockdep_assert_held(&cgroup_mutex);

	cgroup_get_live(cgrp);

	memset(css, 0, sizeof(*css));
	css->cgroup = cgrp;
	css->ss = ss;
	css->id = -1;
	INIT_LIST_HEAD(&css->sibling);
	INIT_LIST_HEAD(&css->children);
	INIT_LIST_HEAD(&css->rstat_css_node);
	css->serial_nr = css_serial_nr_next++;
	atomic_set(&css->online_cnt, 0);

	if (cgroup_parent(cgrp)) {
		css->parent = cgroup_css(cgroup_parent(cgrp), ss);
		css_get(css->parent);
	}

	if (cgroup_on_dfl(cgrp) && ss->css_rstat_flush)
		list_add_rcu(&css->rstat_css_node, &cgrp->rstat_css_list);

	BUG_ON(cgroup_css(cgrp, ss));
}

/* invoke ->css_online() on a new CSS and mark it online if successful */
static int online_css(struct cgroup_subsys_state *css)
{
	struct cgroup_subsys *ss = css->ss;
	int ret = 0;

	lockdep_assert_held(&cgroup_mutex);

	if (ss->css_online)
		ret = ss->css_online(css);
	if (!ret) {
		css->flags |= CSS_ONLINE;
		rcu_assign_pointer(css->cgroup->subsys[ss->id], css);

		atomic_inc(&css->online_cnt);
		if (css->parent)
			atomic_inc(&css->parent->online_cnt);
	}
	return ret;
}

/* if the CSS is online, invoke ->css_offline() on it and mark it offline */
static void offline_css(struct cgroup_subsys_state *css)
{
	struct cgroup_subsys *ss = css->ss;

	lockdep_assert_held(&cgroup_mutex);

	if (!(css->flags & CSS_ONLINE))
		return;

	if (ss->css_offline)
		ss->css_offline(css);

	css->flags &= ~CSS_ONLINE;
	RCU_INIT_POINTER(css->cgroup->subsys[ss->id], NULL);

	wake_up_all(&css->cgroup->offline_waitq);
}

/**
 * css_create - create a cgroup_subsys_state
 * @cgrp: the cgroup new css will be associated with
 * @ss: the subsys of new css
 *
 * Create a new css associated with @cgrp - @ss pair.  On success, the new
 * css is online and installed in @cgrp.  This function doesn't create the
 * interface files.  Returns 0 on success, -errno on failure.
 */
static struct cgroup_subsys_state *css_create(struct cgroup *cgrp,
					      struct cgroup_subsys *ss)
{
	struct cgroup *parent = cgroup_parent(cgrp);
	struct cgroup_subsys_state *parent_css = cgroup_css(parent, ss);
	struct cgroup_subsys_state *css;
	int err;

	lockdep_assert_held(&cgroup_mutex);

	css = ss->css_alloc(parent_css);
	if (!css)
		css = ERR_PTR(-ENOMEM);
	if (IS_ERR(css))
		return css;

	init_and_link_css(css, ss, cgrp);

	err = percpu_ref_init(&css->refcnt, css_release, 0, GFP_KERNEL);
	if (err)
		goto err_free_css;

	err = cgroup_idr_alloc(&ss->css_idr, NULL, 2, 0, GFP_KERNEL);
	if (err < 0)
		goto err_free_css;
	css->id = err;

	/* @css is ready to be brought online now, make it visible */
	list_add_tail_rcu(&css->sibling, &parent_css->children);
	cgroup_idr_replace(&ss->css_idr, css, css->id);

	err = online_css(css);
	if (err)
		goto err_list_del;

	if (ss->broken_hierarchy && !ss->warned_broken_hierarchy &&
	    cgroup_parent(parent)) {
		pr_warn("%s (%d) created nested cgroup for controller \"%s\" which has incomplete hierarchy support. Nested cgroups may change behavior in the future.\n",
			current->comm, current->pid, ss->name);
		if (!strcmp(ss->name, "memory"))
			pr_warn("\"memory\" requires setting use_hierarchy to 1 on the root\n");
		ss->warned_broken_hierarchy = true;
	}

	return css;

err_list_del:
	list_del_rcu(&css->sibling);
err_free_css:
	list_del_rcu(&css->rstat_css_node);
	INIT_RCU_WORK(&css->destroy_rwork, css_free_rwork_fn);
	queue_rcu_work(cgroup_destroy_wq, &css->destroy_rwork);
	return ERR_PTR(err);
}

/*
 * The returned cgroup is fully initialized including its control mask, but
 * it isn't associated with its kernfs_node and doesn't have the control
 * mask applied.
 */
static struct cgroup *cgroup_create(struct cgroup *parent)
{
	struct cgroup_root *root = parent->root;
	struct cgroup *cgrp, *tcgrp;
	int level = parent->level + 1;
	int ret;

	/* allocate the cgroup and its ID, 0 is reserved for the root */
	cgrp = kzalloc(struct_size(cgrp, ancestor_ids, (level + 1)),
		       GFP_KERNEL);
	if (!cgrp)
		return ERR_PTR(-ENOMEM);

	ret = percpu_ref_init(&cgrp->self.refcnt, css_release, 0, GFP_KERNEL);
	if (ret)
		goto out_free_cgrp;

	if (cgroup_on_dfl(parent)) {
		ret = cgroup_rstat_init(cgrp);
		if (ret)
			goto out_cancel_ref;
	}

	/*
	 * Temporarily set the pointer to NULL, so idr_find() won't return
	 * a half-baked cgroup.
	 */
	cgrp->id = cgroup_idr_alloc(&root->cgroup_idr, NULL, 2, 0, GFP_KERNEL);
	if (cgrp->id < 0) {
		ret = -ENOMEM;
		goto out_stat_exit;
	}

	init_cgroup_housekeeping(cgrp);

	cgrp->self.parent = &parent->self;
	cgrp->root = root;
	cgrp->level = level;

	ret = psi_cgroup_alloc(cgrp);
	if (ret)
		goto out_idr_free;

	ret = cgroup_bpf_inherit(cgrp);
	if (ret)
		goto out_psi_free;

	/*
	 * New cgroup inherits effective freeze counter, and
	 * if the parent has to be frozen, the child has too.
	 */
	cgrp->freezer.e_freeze = parent->freezer.e_freeze;
	if (cgrp->freezer.e_freeze)
		set_bit(CGRP_FROZEN, &cgrp->flags);

	spin_lock_irq(&css_set_lock);
	for (tcgrp = cgrp; tcgrp; tcgrp = cgroup_parent(tcgrp)) {
		cgrp->ancestor_ids[tcgrp->level] = tcgrp->id;

		if (tcgrp != cgrp) {
			tcgrp->nr_descendants++;

			/*
			 * If the new cgroup is frozen, all ancestor cgroups
			 * get a new frozen descendant, but their state can't
			 * change because of this.
			 */
			if (cgrp->freezer.e_freeze)
				tcgrp->freezer.nr_frozen_descendants++;
		}
	}
	spin_unlock_irq(&css_set_lock);

	if (notify_on_release(parent))
		set_bit(CGRP_NOTIFY_ON_RELEASE, &cgrp->flags);

	if (test_bit(CGRP_CPUSET_CLONE_CHILDREN, &parent->flags))
		set_bit(CGRP_CPUSET_CLONE_CHILDREN, &cgrp->flags);

	cgrp->self.serial_nr = css_serial_nr_next++;

	/* allocation complete, commit to creation */
	list_add_tail_rcu(&cgrp->self.sibling, &cgroup_parent(cgrp)->self.children);
	atomic_inc(&root->nr_cgrps);
	cgroup_get_live(parent);

	/*
	 * @cgrp is now fully operational.  If something fails after this
	 * point, it'll be released via the normal destruction path.
	 */
	cgroup_idr_replace(&root->cgroup_idr, cgrp, cgrp->id);

	/*
	 * On the default hierarchy, a child doesn't automatically inherit
	 * subtree_control from the parent.  Each is configured manually.
	 */
	if (!cgroup_on_dfl(cgrp))
		cgrp->subtree_control = cgroup_control(cgrp);

	cgroup_propagate_control(cgrp);

	return cgrp;

out_psi_free:
	psi_cgroup_free(cgrp);
out_idr_free:
	cgroup_idr_remove(&root->cgroup_idr, cgrp->id);
out_stat_exit:
	if (cgroup_on_dfl(parent))
		cgroup_rstat_exit(cgrp);
out_cancel_ref:
	percpu_ref_exit(&cgrp->self.refcnt);
out_free_cgrp:
	kfree(cgrp);
	return ERR_PTR(ret);
}

static bool cgroup_check_hierarchy_limits(struct cgroup *parent)
{
	struct cgroup *cgroup;
	int ret = false;
	int level = 1;

	lockdep_assert_held(&cgroup_mutex);

	for (cgroup = parent; cgroup; cgroup = cgroup_parent(cgroup)) {
		if (cgroup->nr_descendants >= cgroup->max_descendants)
			goto fail;

		if (level > cgroup->max_depth)
			goto fail;

		level++;
	}

	ret = true;
fail:
	return ret;
}

int cgroup_mkdir(struct kernfs_node *parent_kn, const char *name, umode_t mode)
{
	struct cgroup *parent, *cgrp;
	struct kernfs_node *kn;
	int ret;

	/* do not accept '\n' to prevent making /proc/<pid>/cgroup unparsable */
	if (strchr(name, '\n'))
		return -EINVAL;

	parent = cgroup_kn_lock_live(parent_kn, false);
	if (!parent)
		return -ENODEV;

	if (!cgroup_check_hierarchy_limits(parent)) {
		ret = -EAGAIN;
		goto out_unlock;
	}

	cgrp = cgroup_create(parent);
	if (IS_ERR(cgrp)) {
		ret = PTR_ERR(cgrp);
		goto out_unlock;
	}

	/* create the directory */
	kn = kernfs_create_dir(parent->kn, name, mode, cgrp);
	if (IS_ERR(kn)) {
		ret = PTR_ERR(kn);
		goto out_destroy;
	}
	cgrp->kn = kn;

	/*
	 * This extra ref will be put in cgroup_free_fn() and guarantees
	 * that @cgrp->kn is always accessible.
	 */
	kernfs_get(kn);

	ret = cgroup_kn_set_ugid(kn);
	if (ret)
		goto out_destroy;

	ret = css_populate_dir(&cgrp->self);
	if (ret)
		goto out_destroy;

	ret = cgroup_apply_control_enable(cgrp);
	if (ret)
		goto out_destroy;

	TRACE_CGROUP_PATH(mkdir, cgrp);

	/* let's create and online css's */
	kernfs_activate(kn);

	ret = 0;
	goto out_unlock;

out_destroy:
	cgroup_destroy_locked(cgrp);
out_unlock:
	cgroup_kn_unlock(parent_kn);
	return ret;
}

/*
 * This is called when the refcnt of a css is confirmed to be killed.
 * css_tryget_online() is now guaranteed to fail.  Tell the subsystem to
 * initate destruction and put the css ref from kill_css().
 */
static void css_killed_work_fn(struct work_struct *work)
{
	struct cgroup_subsys_state *css =
		container_of(work, struct cgroup_subsys_state, destroy_work);

	mutex_lock(&cgroup_mutex);

	do {
		offline_css(css);
		css_put(css);
		/* @css can't go away while we're holding cgroup_mutex */
		css = css->parent;
	} while (css && atomic_dec_and_test(&css->online_cnt));

	mutex_unlock(&cgroup_mutex);
}

/* css kill confirmation processing requires process context, bounce */
static void css_killed_ref_fn(struct percpu_ref *ref)
{
	struct cgroup_subsys_state *css =
		container_of(ref, struct cgroup_subsys_state, refcnt);

	if (atomic_dec_and_test(&css->online_cnt)) {
		INIT_WORK(&css->destroy_work, css_killed_work_fn);
		queue_work(cgroup_destroy_wq, &css->destroy_work);
	}
}

/**
 * kill_css - destroy a css
 * @css: css to destroy
 *
 * This function initiates destruction of @css by removing cgroup interface
 * files and putting its base reference.  ->css_offline() will be invoked
 * asynchronously once css_tryget_online() is guaranteed to fail and when
 * the reference count reaches zero, @css will be released.
 */
static void kill_css(struct cgroup_subsys_state *css)
{
	lockdep_assert_held(&cgroup_mutex);

	if (css->flags & CSS_DYING)
		return;

	css->flags |= CSS_DYING;

	/*
	 * This must happen before css is disassociated with its cgroup.
	 * See seq_css() for details.
	 */
	css_clear_dir(css);

	/*
	 * Killing would put the base ref, but we need to keep it alive
	 * until after ->css_offline().
	 */
	css_get(css);

	/*
	 * cgroup core guarantees that, by the time ->css_offline() is
	 * invoked, no new css reference will be given out via
	 * css_tryget_online().  We can't simply call percpu_ref_kill() and
	 * proceed to offlining css's because percpu_ref_kill() doesn't
	 * guarantee that the ref is seen as killed on all CPUs on return.
	 *
	 * Use percpu_ref_kill_and_confirm() to get notifications as each
	 * css is confirmed to be seen as killed on all CPUs.
	 */
	percpu_ref_kill_and_confirm(&css->refcnt, css_killed_ref_fn);
}

/**
 * cgroup_destroy_locked - the first stage of cgroup destruction
 * @cgrp: cgroup to be destroyed
 *
 * css's make use of percpu refcnts whose killing latency shouldn't be
 * exposed to userland and are RCU protected.  Also, cgroup core needs to
 * guarantee that css_tryget_online() won't succeed by the time
 * ->css_offline() is invoked.  To satisfy all the requirements,
 * destruction is implemented in the following two steps.
 *
 * s1. Verify @cgrp can be destroyed and mark it dying.  Remove all
 *     userland visible parts and start killing the percpu refcnts of
 *     css's.  Set up so that the next stage will be kicked off once all
 *     the percpu refcnts are confirmed to be killed.
 *
 * s2. Invoke ->css_offline(), mark the cgroup dead and proceed with the
 *     rest of destruction.  Once all cgroup references are gone, the
 *     cgroup is RCU-freed.
 *
 * This function implements s1.  After this step, @cgrp is gone as far as
 * the userland is concerned and a new cgroup with the same name may be
 * created.  As cgroup doesn't care about the names internally, this
 * doesn't cause any problem.
 */
static int cgroup_destroy_locked(struct cgroup *cgrp)
	__releases(&cgroup_mutex) __acquires(&cgroup_mutex)
{
	struct cgroup *tcgrp, *parent = cgroup_parent(cgrp);
	struct cgroup_subsys_state *css;
	struct cgrp_cset_link *link;
	int ssid;

	lockdep_assert_held(&cgroup_mutex);

	/*
	 * Only migration can raise populated from zero and we're already
	 * holding cgroup_mutex.
	 */
	if (cgroup_is_populated(cgrp))
		return -EBUSY;

	/*
	 * Make sure there's no live children.  We can't test emptiness of
	 * ->self.children as dead children linger on it while being
	 * drained; otherwise, "rmdir parent/child parent" may fail.
	 */
	if (css_has_online_children(&cgrp->self))
		return -EBUSY;

	/*
	 * Mark @cgrp and the associated csets dead.  The former prevents
	 * further task migration and child creation by disabling
	 * cgroup_lock_live_group().  The latter makes the csets ignored by
	 * the migration path.
	 */
	cgrp->self.flags &= ~CSS_ONLINE;

	spin_lock_irq(&css_set_lock);
	list_for_each_entry(link, &cgrp->cset_links, cset_link)
		link->cset->dead = true;
	spin_unlock_irq(&css_set_lock);

	/* initiate massacre of all css's */
	for_each_css(css, ssid, cgrp)
		kill_css(css);

	/* clear and remove @cgrp dir, @cgrp has an extra ref on its kn */
	css_clear_dir(&cgrp->self);
	kernfs_remove(cgrp->kn);

	if (parent && cgroup_is_threaded(cgrp))
		parent->nr_threaded_children--;

	spin_lock_irq(&css_set_lock);
	for (tcgrp = cgroup_parent(cgrp); tcgrp; tcgrp = cgroup_parent(tcgrp)) {
		tcgrp->nr_descendants--;
		tcgrp->nr_dying_descendants++;
		/*
		 * If the dying cgroup is frozen, decrease frozen descendants
		 * counters of ancestor cgroups.
		 */
		if (test_bit(CGRP_FROZEN, &cgrp->flags))
			tcgrp->freezer.nr_frozen_descendants--;
	}
	spin_unlock_irq(&css_set_lock);

	cgroup1_check_for_release(parent);

	/* put the base reference */
	percpu_ref_kill(&cgrp->self.refcnt);

	return 0;
};

int cgroup_rmdir(struct kernfs_node *kn)
{
	struct cgroup *cgrp;
	int ret = 0;

	cgrp = cgroup_kn_lock_live(kn, false);
	if (!cgrp)
		return 0;

	ret = cgroup_destroy_locked(cgrp);
	if (!ret)
		TRACE_CGROUP_PATH(rmdir, cgrp);

	cgroup_kn_unlock(kn);
	return ret;
}

static struct kernfs_syscall_ops cgroup_kf_syscall_ops = {
	.show_options		= cgroup_show_options,
	.mkdir			= cgroup_mkdir,
	.rmdir			= cgroup_rmdir,
	.show_path		= cgroup_show_path,
};

static void __init cgroup_init_subsys(struct cgroup_subsys *ss, bool early)
{
	struct cgroup_subsys_state *css;

	pr_debug("Initializing cgroup subsys %s\n", ss->name);

	mutex_lock(&cgroup_mutex);

	idr_init(&ss->css_idr);
	INIT_LIST_HEAD(&ss->cfts);

	/* Create the root cgroup state for this subsystem */
	ss->root = &cgrp_dfl_root;
	css = ss->css_alloc(cgroup_css(&cgrp_dfl_root.cgrp, ss));
	/* We don't handle early failures gracefully */
	BUG_ON(IS_ERR(css));
	init_and_link_css(css, ss, &cgrp_dfl_root.cgrp);

	/*
	 * Root csses are never destroyed and we can't initialize
	 * percpu_ref during early init.  Disable refcnting.
	 */
	css->flags |= CSS_NO_REF;

	if (early) {
		/* allocation can't be done safely during early init */
		css->id = 1;
	} else {
		css->id = cgroup_idr_alloc(&ss->css_idr, css, 1, 2, GFP_KERNEL);
		BUG_ON(css->id < 0);
	}

	/* Update the init_css_set to contain a subsys
	 * pointer to this state - since the subsystem is
	 * newly registered, all tasks and hence the
	 * init_css_set is in the subsystem's root cgroup. */
	init_css_set.subsys[ss->id] = css;

	have_fork_callback |= (bool)ss->fork << ss->id;
	have_exit_callback |= (bool)ss->exit << ss->id;
	have_release_callback |= (bool)ss->release << ss->id;
	have_canfork_callback |= (bool)ss->can_fork << ss->id;

	/* At system boot, before all subsystems have been
	 * registered, no tasks have been forked, so we don't
	 * need to invoke fork callbacks here. */
	BUG_ON(!list_empty(&init_task.tasks));

	BUG_ON(online_css(css));

	mutex_unlock(&cgroup_mutex);
}

/**
 * cgroup_init_early - cgroup initialization at system boot
 *
 * Initialize cgroups at system boot, and initialize any
 * subsystems that request early init.
 */
int __init cgroup_init_early(void)
{
	static struct cgroup_fs_context __initdata ctx;
	struct cgroup_subsys *ss;
	int i;

	ctx.root = &cgrp_dfl_root;
	init_cgroup_root(&ctx);
	cgrp_dfl_root.cgrp.self.flags |= CSS_NO_REF;

	RCU_INIT_POINTER(init_task.cgroups, &init_css_set);

	for_each_subsys(ss, i) {
		WARN(!ss->css_alloc || !ss->css_free || ss->name || ss->id,
		     "invalid cgroup_subsys %d:%s css_alloc=%p css_free=%p id:name=%d:%s\n",
		     i, cgroup_subsys_name[i], ss->css_alloc, ss->css_free,
		     ss->id, ss->name);
		WARN(strlen(cgroup_subsys_name[i]) > MAX_CGROUP_TYPE_NAMELEN,
		     "cgroup_subsys_name %s too long\n", cgroup_subsys_name[i]);

		ss->id = i;
		ss->name = cgroup_subsys_name[i];
		if (!ss->legacy_name)
			ss->legacy_name = cgroup_subsys_name[i];

		if (ss->early_init)
			cgroup_init_subsys(ss, true);
	}
	return 0;
}

static u16 cgroup_disable_mask __initdata;

/**
 * cgroup_init - cgroup initialization
 *
 * Register cgroup filesystem and /proc file, and initialize
 * any subsystems that didn't request early init.
 */
int __init cgroup_init(void)
{
	struct cgroup_subsys *ss;
	int ssid;

	BUILD_BUG_ON(CGROUP_SUBSYS_COUNT > 16);
	BUG_ON(percpu_init_rwsem(&cgroup_threadgroup_rwsem));
	BUG_ON(cgroup_init_cftypes(NULL, cgroup_base_files));
	BUG_ON(cgroup_init_cftypes(NULL, cgroup1_base_files));

	cgroup_rstat_boot();

	/*
	 * The latency of the synchronize_rcu() is too high for cgroups,
	 * avoid it at the cost of forcing all readers into the slow path.
	 */
	rcu_sync_enter_start(&cgroup_threadgroup_rwsem.rss);

	get_user_ns(init_cgroup_ns.user_ns);

	mutex_lock(&cgroup_mutex);

	/*
	 * Add init_css_set to the hash table so that dfl_root can link to
	 * it during init.
	 */
	hash_add(css_set_table, &init_css_set.hlist,
		 css_set_hash(init_css_set.subsys));

	BUG_ON(cgroup_setup_root(&cgrp_dfl_root, 0));

	mutex_unlock(&cgroup_mutex);

	for_each_subsys(ss, ssid) {
		if (ss->early_init) {
			struct cgroup_subsys_state *css =
				init_css_set.subsys[ss->id];

			css->id = cgroup_idr_alloc(&ss->css_idr, css, 1, 2,
						   GFP_KERNEL);
			BUG_ON(css->id < 0);
		} else {
			cgroup_init_subsys(ss, false);
		}

		list_add_tail(&init_css_set.e_cset_node[ssid],
			      &cgrp_dfl_root.cgrp.e_csets[ssid]);

		/*
		 * Setting dfl_root subsys_mask needs to consider the
		 * disabled flag and cftype registration needs kmalloc,
		 * both of which aren't available during early_init.
		 */
		if (cgroup_disable_mask & (1 << ssid)) {
			static_branch_disable(cgroup_subsys_enabled_key[ssid]);
			printk(KERN_INFO "Disabling %s control group subsystem\n",
			       ss->name);
			continue;
		}

		if (cgroup1_ssid_disabled(ssid))
			printk(KERN_INFO "Disabling %s control group subsystem in v1 mounts\n",
			       ss->name);

		cgrp_dfl_root.subsys_mask |= 1 << ss->id;

		/* implicit controllers must be threaded too */
		WARN_ON(ss->implicit_on_dfl && !ss->threaded);

		if (ss->implicit_on_dfl)
			cgrp_dfl_implicit_ss_mask |= 1 << ss->id;
		else if (!ss->dfl_cftypes)
			cgrp_dfl_inhibit_ss_mask |= 1 << ss->id;

		if (ss->threaded)
			cgrp_dfl_threaded_ss_mask |= 1 << ss->id;

		if (ss->dfl_cftypes == ss->legacy_cftypes) {
			WARN_ON(cgroup_add_cftypes(ss, ss->dfl_cftypes));
		} else {
			WARN_ON(cgroup_add_dfl_cftypes(ss, ss->dfl_cftypes));
			WARN_ON(cgroup_add_legacy_cftypes(ss, ss->legacy_cftypes));
		}

		if (ss->bind)
			ss->bind(init_css_set.subsys[ssid]);

		mutex_lock(&cgroup_mutex);
		css_populate_dir(init_css_set.subsys[ssid]);
		mutex_unlock(&cgroup_mutex);
	}

	/* init_css_set.subsys[] has been updated, re-hash */
	hash_del(&init_css_set.hlist);
	hash_add(css_set_table, &init_css_set.hlist,
		 css_set_hash(init_css_set.subsys));

	WARN_ON(sysfs_create_mount_point(fs_kobj, "cgroup"));
	WARN_ON(register_filesystem(&cgroup_fs_type));
	WARN_ON(register_filesystem(&cgroup2_fs_type));
	WARN_ON(!proc_create_single("cgroups", 0, NULL, proc_cgroupstats_show));

	return 0;
}

static int __init cgroup_wq_init(void)
{
	/*
	 * There isn't much point in executing destruction path in
	 * parallel.  Good chunk is serialized with cgroup_mutex anyway.
	 * Use 1 for @max_active.
	 *
	 * We would prefer to do this in cgroup_init() above, but that
	 * is called before init_workqueues(): so leave this until after.
	 */
	cgroup_destroy_wq = alloc_workqueue("cgroup_destroy", 0, 1);
	BUG_ON(!cgroup_destroy_wq);
	return 0;
}
core_initcall(cgroup_wq_init);

void cgroup_path_from_kernfs_id(const union kernfs_node_id *id,
					char *buf, size_t buflen)
{
	struct kernfs_node *kn;

	kn = kernfs_get_node_by_id(cgrp_dfl_root.kf_root, id);
	if (!kn)
		return;
	kernfs_path(kn, buf, buflen);
	kernfs_put(kn);
}

/*
 * proc_cgroup_show()
 *  - Print task's cgroup paths into seq_file, one line for each hierarchy
 *  - Used for /proc/<pid>/cgroup.
 */
int proc_cgroup_show(struct seq_file *m, struct pid_namespace *ns,
		     struct pid *pid, struct task_struct *tsk)
{
	char *buf;
	int retval;
	struct cgroup_root *root;

	retval = -ENOMEM;
	buf = kmalloc(PATH_MAX, GFP_KERNEL);
	if (!buf)
		goto out;

	mutex_lock(&cgroup_mutex);
	spin_lock_irq(&css_set_lock);

	for_each_root(root) {
		struct cgroup_subsys *ss;
		struct cgroup *cgrp;
		int ssid, count = 0;

		if (root == &cgrp_dfl_root && !cgrp_dfl_visible)
			continue;

		seq_printf(m, "%d:", root->hierarchy_id);
		if (root != &cgrp_dfl_root)
			for_each_subsys(ss, ssid)
				if (root->subsys_mask & (1 << ssid))
					seq_printf(m, "%s%s", count++ ? "," : "",
						   ss->legacy_name);
		if (strlen(root->name))
			seq_printf(m, "%sname=%s", count ? "," : "",
				   root->name);
		seq_putc(m, ':');

		cgrp = task_cgroup_from_root(tsk, root);

		/*
		 * On traditional hierarchies, all zombie tasks show up as
		 * belonging to the root cgroup.  On the default hierarchy,
		 * while a zombie doesn't show up in "cgroup.procs" and
		 * thus can't be migrated, its /proc/PID/cgroup keeps
		 * reporting the cgroup it belonged to before exiting.  If
		 * the cgroup is removed before the zombie is reaped,
		 * " (deleted)" is appended to the cgroup path.
		 */
		if (cgroup_on_dfl(cgrp) || !(tsk->flags & PF_EXITING)) {
			retval = cgroup_path_ns_locked(cgrp, buf, PATH_MAX,
						current->nsproxy->cgroup_ns);
			if (retval >= PATH_MAX)
				retval = -ENAMETOOLONG;
			if (retval < 0)
				goto out_unlock;

			seq_puts(m, buf);
		} else {
			seq_puts(m, "/");
		}

		if (cgroup_on_dfl(cgrp) && cgroup_is_dead(cgrp))
			seq_puts(m, " (deleted)\n");
		else
			seq_putc(m, '\n');
	}

	retval = 0;
out_unlock:
	spin_unlock_irq(&css_set_lock);
	mutex_unlock(&cgroup_mutex);
	kfree(buf);
out:
	return retval;
}

/**
 * cgroup_fork - initialize cgroup related fields during copy_process()
 * @child: pointer to task_struct of forking parent process.
 *
 * A task is associated with the init_css_set until cgroup_post_fork()
 * attaches it to the parent's css_set.  Empty cg_list indicates that
 * @child isn't holding reference to its css_set.
 */
void cgroup_fork(struct task_struct *child)
{
	RCU_INIT_POINTER(child->cgroups, &init_css_set);
	INIT_LIST_HEAD(&child->cg_list);
}

/**
 * cgroup_can_fork - called on a new task before the process is exposed
 * @child: the task in question.
 *
 * This calls the subsystem can_fork() callbacks. If the can_fork() callback
 * returns an error, the fork aborts with that error code. This allows for
 * a cgroup subsystem to conditionally allow or deny new forks.
 */
int cgroup_can_fork(struct task_struct *child)
{
	struct cgroup_subsys *ss;
	int i, j, ret;

	do_each_subsys_mask(ss, i, have_canfork_callback) {
		ret = ss->can_fork(child);
		if (ret)
			goto out_revert;
	} while_each_subsys_mask();

	return 0;

out_revert:
	for_each_subsys(ss, j) {
		if (j >= i)
			break;
		if (ss->cancel_fork)
			ss->cancel_fork(child);
	}

	return ret;
}

/**
 * cgroup_cancel_fork - called if a fork failed after cgroup_can_fork()
 * @child: the task in question
 *
 * This calls the cancel_fork() callbacks if a fork failed *after*
 * cgroup_can_fork() succeded.
 */
void cgroup_cancel_fork(struct task_struct *child)
{
	struct cgroup_subsys *ss;
	int i;

	for_each_subsys(ss, i)
		if (ss->cancel_fork)
			ss->cancel_fork(child);
}

/**
 * cgroup_post_fork - called on a new task after adding it to the task list
 * @child: the task in question
 *
 * Adds the task to the list running through its css_set if necessary and
 * call the subsystem fork() callbacks.  Has to be after the task is
 * visible on the task list in case we race with the first call to
 * cgroup_task_iter_start() - to guarantee that the new task ends up on its
 * list.
 */
void cgroup_post_fork(struct task_struct *child)
{
	struct cgroup_subsys *ss;
	int i;

	/*
	 * This may race against cgroup_enable_task_cg_lists().  As that
	 * function sets use_task_css_set_links before grabbing
	 * tasklist_lock and we just went through tasklist_lock to add
	 * @child, it's guaranteed that either we see the set
	 * use_task_css_set_links or cgroup_enable_task_cg_lists() sees
	 * @child during its iteration.
	 *
	 * If we won the race, @child is associated with %current's
	 * css_set.  Grabbing css_set_lock guarantees both that the
	 * association is stable, and, on completion of the parent's
	 * migration, @child is visible in the source of migration or
	 * already in the destination cgroup.  This guarantee is necessary
	 * when implementing operations which need to migrate all tasks of
	 * a cgroup to another.
	 *
	 * Note that if we lose to cgroup_enable_task_cg_lists(), @child
	 * will remain in init_css_set.  This is safe because all tasks are
	 * in the init_css_set before cg_links is enabled and there's no
	 * operation which transfers all tasks out of init_css_set.
	 */
	if (use_task_css_set_links) {
		struct css_set *cset;

		spin_lock_irq(&css_set_lock);
		cset = task_css_set(current);
		if (list_empty(&child->cg_list)) {
			get_css_set(cset);
			cset->nr_tasks++;
			css_set_move_task(child, NULL, cset, false);
		}

		/*
		 * If the cgroup has to be frozen, the new task has too.
		 * Let's set the JOBCTL_TRAP_FREEZE jobctl bit to get
		 * the task into the frozen state.
		 */
		if (unlikely(cgroup_task_freeze(child))) {
			spin_lock(&child->sighand->siglock);
			WARN_ON_ONCE(child->frozen);
			child->jobctl |= JOBCTL_TRAP_FREEZE;
			spin_unlock(&child->sighand->siglock);

			/*
			 * Calling cgroup_update_frozen() isn't required here,
			 * because it will be called anyway a bit later
			 * from do_freezer_trap(). So we avoid cgroup's
			 * transient switch from the frozen state and back.
			 */
		}

		spin_unlock_irq(&css_set_lock);
	}

	/*
	 * Call ss->fork().  This must happen after @child is linked on
	 * css_set; otherwise, @child might change state between ->fork()
	 * and addition to css_set.
	 */
	do_each_subsys_mask(ss, i, have_fork_callback) {
		ss->fork(child);
	} while_each_subsys_mask();
}

/**
 * cgroup_exit - detach cgroup from exiting task
 * @tsk: pointer to task_struct of exiting process
 *
 * Description: Detach cgroup from @tsk and release it.
 *
 * Note that cgroups marked notify_on_release force every task in
 * them to take the global cgroup_mutex mutex when exiting.
 * This could impact scaling on very large systems.  Be reluctant to
 * use notify_on_release cgroups where very high task exit scaling
 * is required on large systems.
 *
 * We set the exiting tasks cgroup to the root cgroup (top_cgroup).  We
 * call cgroup_exit() while the task is still competent to handle
 * notify_on_release(), then leave the task attached to the root cgroup in
 * each hierarchy for the remainder of its exit.  No need to bother with
 * init_css_set refcnting.  init_css_set never goes away and we can't race
 * with migration path - PF_EXITING is visible to migration path.
 */
void cgroup_exit(struct task_struct *tsk)
{
	struct cgroup_subsys *ss;
	struct css_set *cset;
	int i;

	/*
	 * Unlink from @tsk from its css_set.  As migration path can't race
	 * with us, we can check css_set and cg_list without synchronization.
	 */
	cset = task_css_set(tsk);

	if (!list_empty(&tsk->cg_list)) {
		spin_lock_irq(&css_set_lock);
		css_set_move_task(tsk, cset, NULL, false);
		list_add_tail(&tsk->cg_list, &cset->dying_tasks);
		cset->nr_tasks--;

		WARN_ON_ONCE(cgroup_task_frozen(tsk));
		if (unlikely(cgroup_task_freeze(tsk)))
			cgroup_update_frozen(task_dfl_cgroup(tsk));

		spin_unlock_irq(&css_set_lock);
	} else {
		get_css_set(cset);
	}

	/* see cgroup_post_fork() for details */
	do_each_subsys_mask(ss, i, have_exit_callback) {
		ss->exit(tsk);
	} while_each_subsys_mask();
}

void cgroup_release(struct task_struct *task)
{
	struct cgroup_subsys *ss;
	int ssid;

	do_each_subsys_mask(ss, ssid, have_release_callback) {
		ss->release(task);
	} while_each_subsys_mask();
}

<<<<<<< HEAD
=======
	if (use_task_css_set_links) {
		spin_lock_irq(&css_set_lock);
		css_set_skip_task_iters(task_css_set(task), task);
		list_del_init(&task->cg_list);
		spin_unlock_irq(&css_set_lock);
	}
}

>>>>>>> 0ecfebd2
void cgroup_free(struct task_struct *task)
{
	struct css_set *cset = task_css_set(task);
	put_css_set(cset);
}

static int __init cgroup_disable(char *str)
{
	struct cgroup_subsys *ss;
	char *token;
	int i;

	while ((token = strsep(&str, ",")) != NULL) {
		if (!*token)
			continue;

		for_each_subsys(ss, i) {
			if (strcmp(token, ss->name) &&
			    strcmp(token, ss->legacy_name))
				continue;
			cgroup_disable_mask |= 1 << i;
		}
	}
	return 1;
}
__setup("cgroup_disable=", cgroup_disable);

void __init __weak enable_debug_cgroup(void) { }

static int __init enable_cgroup_debug(char *str)
{
	cgroup_debug = true;
	enable_debug_cgroup();
	return 1;
}
__setup("cgroup_debug", enable_cgroup_debug);

/**
 * css_tryget_online_from_dir - get corresponding css from a cgroup dentry
 * @dentry: directory dentry of interest
 * @ss: subsystem of interest
 *
 * If @dentry is a directory for a cgroup which has @ss enabled on it, try
 * to get the corresponding css and return it.  If such css doesn't exist
 * or can't be pinned, an ERR_PTR value is returned.
 */
struct cgroup_subsys_state *css_tryget_online_from_dir(struct dentry *dentry,
						       struct cgroup_subsys *ss)
{
	struct kernfs_node *kn = kernfs_node_from_dentry(dentry);
	struct file_system_type *s_type = dentry->d_sb->s_type;
	struct cgroup_subsys_state *css = NULL;
	struct cgroup *cgrp;

	/* is @dentry a cgroup dir? */
	if ((s_type != &cgroup_fs_type && s_type != &cgroup2_fs_type) ||
	    !kn || kernfs_type(kn) != KERNFS_DIR)
		return ERR_PTR(-EBADF);

	rcu_read_lock();

	/*
	 * This path doesn't originate from kernfs and @kn could already
	 * have been or be removed at any point.  @kn->priv is RCU
	 * protected for this access.  See css_release_work_fn() for details.
	 */
	cgrp = rcu_dereference(*(void __rcu __force **)&kn->priv);
	if (cgrp)
		css = cgroup_css(cgrp, ss);

	if (!css || !css_tryget_online(css))
		css = ERR_PTR(-ENOENT);

	rcu_read_unlock();
	return css;
}

/**
 * css_from_id - lookup css by id
 * @id: the cgroup id
 * @ss: cgroup subsys to be looked into
 *
 * Returns the css if there's valid one with @id, otherwise returns NULL.
 * Should be called under rcu_read_lock().
 */
struct cgroup_subsys_state *css_from_id(int id, struct cgroup_subsys *ss)
{
	WARN_ON_ONCE(!rcu_read_lock_held());
	return idr_find(&ss->css_idr, id);
}

/**
 * cgroup_get_from_path - lookup and get a cgroup from its default hierarchy path
 * @path: path on the default hierarchy
 *
 * Find the cgroup at @path on the default hierarchy, increment its
 * reference count and return it.  Returns pointer to the found cgroup on
 * success, ERR_PTR(-ENOENT) if @path doens't exist and ERR_PTR(-ENOTDIR)
 * if @path points to a non-directory.
 */
struct cgroup *cgroup_get_from_path(const char *path)
{
	struct kernfs_node *kn;
	struct cgroup *cgrp;

	mutex_lock(&cgroup_mutex);

	kn = kernfs_walk_and_get(cgrp_dfl_root.cgrp.kn, path);
	if (kn) {
		if (kernfs_type(kn) == KERNFS_DIR) {
			cgrp = kn->priv;
			cgroup_get_live(cgrp);
		} else {
			cgrp = ERR_PTR(-ENOTDIR);
		}
		kernfs_put(kn);
	} else {
		cgrp = ERR_PTR(-ENOENT);
	}

	mutex_unlock(&cgroup_mutex);
	return cgrp;
}
EXPORT_SYMBOL_GPL(cgroup_get_from_path);

/**
 * cgroup_get_from_fd - get a cgroup pointer from a fd
 * @fd: fd obtained by open(cgroup2_dir)
 *
 * Find the cgroup from a fd which should be obtained
 * by opening a cgroup directory.  Returns a pointer to the
 * cgroup on success. ERR_PTR is returned if the cgroup
 * cannot be found.
 */
struct cgroup *cgroup_get_from_fd(int fd)
{
	struct cgroup_subsys_state *css;
	struct cgroup *cgrp;
	struct file *f;

	f = fget_raw(fd);
	if (!f)
		return ERR_PTR(-EBADF);

	css = css_tryget_online_from_dir(f->f_path.dentry, NULL);
	fput(f);
	if (IS_ERR(css))
		return ERR_CAST(css);

	cgrp = css->cgroup;
	if (!cgroup_on_dfl(cgrp)) {
		cgroup_put(cgrp);
		return ERR_PTR(-EBADF);
	}

	return cgrp;
}
EXPORT_SYMBOL_GPL(cgroup_get_from_fd);

/*
 * sock->sk_cgrp_data handling.  For more info, see sock_cgroup_data
 * definition in cgroup-defs.h.
 */
#ifdef CONFIG_SOCK_CGROUP_DATA

#if defined(CONFIG_CGROUP_NET_PRIO) || defined(CONFIG_CGROUP_NET_CLASSID)

DEFINE_SPINLOCK(cgroup_sk_update_lock);
static bool cgroup_sk_alloc_disabled __read_mostly;

void cgroup_sk_alloc_disable(void)
{
	if (cgroup_sk_alloc_disabled)
		return;
	pr_info("cgroup: disabling cgroup2 socket matching due to net_prio or net_cls activation\n");
	cgroup_sk_alloc_disabled = true;
}

#else

#define cgroup_sk_alloc_disabled	false

#endif

void cgroup_sk_alloc(struct sock_cgroup_data *skcd)
{
	if (cgroup_sk_alloc_disabled)
		return;

	/* Socket clone path */
	if (skcd->val) {
		/*
		 * We might be cloning a socket which is left in an empty
		 * cgroup and the cgroup might have already been rmdir'd.
		 * Don't use cgroup_get_live().
		 */
		cgroup_get(sock_cgroup_ptr(skcd));
		return;
	}

	rcu_read_lock();

	while (true) {
		struct css_set *cset;

		cset = task_css_set(current);
		if (likely(cgroup_tryget(cset->dfl_cgrp))) {
			skcd->val = (unsigned long)cset->dfl_cgrp;
			break;
		}
		cpu_relax();
	}

	rcu_read_unlock();
}

void cgroup_sk_free(struct sock_cgroup_data *skcd)
{
	cgroup_put(sock_cgroup_ptr(skcd));
}

#endif	/* CONFIG_SOCK_CGROUP_DATA */

#ifdef CONFIG_CGROUP_BPF
int cgroup_bpf_attach(struct cgroup *cgrp, struct bpf_prog *prog,
		      enum bpf_attach_type type, u32 flags)
{
	int ret;

	mutex_lock(&cgroup_mutex);
	ret = __cgroup_bpf_attach(cgrp, prog, type, flags);
	mutex_unlock(&cgroup_mutex);
	return ret;
}
int cgroup_bpf_detach(struct cgroup *cgrp, struct bpf_prog *prog,
		      enum bpf_attach_type type, u32 flags)
{
	int ret;

	mutex_lock(&cgroup_mutex);
	ret = __cgroup_bpf_detach(cgrp, prog, type);
	mutex_unlock(&cgroup_mutex);
	return ret;
}
int cgroup_bpf_query(struct cgroup *cgrp, const union bpf_attr *attr,
		     union bpf_attr __user *uattr)
{
	int ret;

	mutex_lock(&cgroup_mutex);
	ret = __cgroup_bpf_query(cgrp, attr, uattr);
	mutex_unlock(&cgroup_mutex);
	return ret;
}
#endif /* CONFIG_CGROUP_BPF */

#ifdef CONFIG_SYSFS
static ssize_t show_delegatable_files(struct cftype *files, char *buf,
				      ssize_t size, const char *prefix)
{
	struct cftype *cft;
	ssize_t ret = 0;

	for (cft = files; cft && cft->name[0] != '\0'; cft++) {
		if (!(cft->flags & CFTYPE_NS_DELEGATABLE))
			continue;

		if (prefix)
			ret += snprintf(buf + ret, size - ret, "%s.", prefix);

		ret += snprintf(buf + ret, size - ret, "%s\n", cft->name);

		if (WARN_ON(ret >= size))
			break;
	}

	return ret;
}

static ssize_t delegate_show(struct kobject *kobj, struct kobj_attribute *attr,
			      char *buf)
{
	struct cgroup_subsys *ss;
	int ssid;
	ssize_t ret = 0;

	ret = show_delegatable_files(cgroup_base_files, buf, PAGE_SIZE - ret,
				     NULL);

	for_each_subsys(ss, ssid)
		ret += show_delegatable_files(ss->dfl_cftypes, buf + ret,
					      PAGE_SIZE - ret,
					      cgroup_subsys_name[ssid]);

	return ret;
}
static struct kobj_attribute cgroup_delegate_attr = __ATTR_RO(delegate);

static ssize_t features_show(struct kobject *kobj, struct kobj_attribute *attr,
			     char *buf)
{
	return snprintf(buf, PAGE_SIZE, "nsdelegate\nmemory_localevents\n");
}
static struct kobj_attribute cgroup_features_attr = __ATTR_RO(features);

static struct attribute *cgroup_sysfs_attrs[] = {
	&cgroup_delegate_attr.attr,
	&cgroup_features_attr.attr,
	NULL,
};

static const struct attribute_group cgroup_sysfs_attr_group = {
	.attrs = cgroup_sysfs_attrs,
	.name = "cgroup",
};

static int __init cgroup_sysfs_init(void)
{
	return sysfs_create_group(kernel_kobj, &cgroup_sysfs_attr_group);
}
subsys_initcall(cgroup_sysfs_init);
#endif /* CONFIG_SYSFS */<|MERGE_RESOLUTION|>--- conflicted
+++ resolved
@@ -1815,20 +1815,13 @@
 
 enum cgroup2_param {
 	Opt_nsdelegate,
-<<<<<<< HEAD
-=======
 	Opt_memory_localevents,
->>>>>>> 0ecfebd2
 	nr__cgroup2_params
 };
 
 static const struct fs_parameter_spec cgroup2_param_specs[] = {
-<<<<<<< HEAD
-	fsparam_flag  ("nsdelegate",		Opt_nsdelegate),
-=======
 	fsparam_flag("nsdelegate",		Opt_nsdelegate),
 	fsparam_flag("memory_localevents",	Opt_memory_localevents),
->>>>>>> 0ecfebd2
 	{}
 };
 
@@ -1851,12 +1844,9 @@
 	case Opt_nsdelegate:
 		ctx->flags |= CGRP_ROOT_NS_DELEGATE;
 		return 0;
-<<<<<<< HEAD
-=======
 	case Opt_memory_localevents:
 		ctx->flags |= CGRP_ROOT_MEMORY_LOCAL_EVENTS;
 		return 0;
->>>>>>> 0ecfebd2
 	}
 	return -EINVAL;
 }
@@ -4483,21 +4473,6 @@
 		 * consumed first and then ->mg_tasks.  After ->mg_tasks,
 		 * we move onto the next cset.
 		 */
-<<<<<<< HEAD
-		next = it->task_pos->next;
-
-		if (next == it->tasks_head)
-			next = it->mg_tasks_head->next;
-
-		if (next == it->mg_tasks_head)
-			css_task_iter_advance_css_set(it);
-		else
-			it->task_pos = next;
-	} else {
-		/* called from start, proceed to the first cset */
-		css_task_iter_advance_css_set(it);
-	}
-=======
 		if (it->flags & CSS_TASK_ITER_SKIPPED)
 			it->flags &= ~CSS_TASK_ITER_SKIPPED;
 		else
@@ -4518,7 +4493,6 @@
 		return;
 
 	task = list_entry(it->task_pos, struct task_struct, cg_list);
->>>>>>> 0ecfebd2
 
 	if (it->flags & CSS_TASK_ITER_PROCS) {
 		/* if PROCS, skip over tasks which aren't group leaders */
@@ -6099,10 +6073,7 @@
 	do_each_subsys_mask(ss, ssid, have_release_callback) {
 		ss->release(task);
 	} while_each_subsys_mask();
-}
-
-<<<<<<< HEAD
-=======
+
 	if (use_task_css_set_links) {
 		spin_lock_irq(&css_set_lock);
 		css_set_skip_task_iters(task_css_set(task), task);
@@ -6111,7 +6082,6 @@
 	}
 }
 
->>>>>>> 0ecfebd2
 void cgroup_free(struct task_struct *task)
 {
 	struct css_set *cset = task_css_set(task);
