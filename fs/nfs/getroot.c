--- conflicted
+++ resolved
@@ -73,10 +73,7 @@
 	struct inode *inode;
 	char *name;
 	int error = -ENOMEM;
-<<<<<<< HEAD
-=======
 	unsigned long kflags = 0, kflags_out = 0;
->>>>>>> 04d5ce62
 
 	name = kstrdup(fc->source, GFP_KERNEL);
 	if (!name)
@@ -87,21 +84,14 @@
 	if (fsinfo.fattr == NULL)
 		goto out_name;
 
-<<<<<<< HEAD
-=======
 	fsinfo.fattr->label = nfs4_label_alloc(server, GFP_KERNEL);
 	if (IS_ERR(fsinfo.fattr->label))
 		goto out_fattr;
->>>>>>> 04d5ce62
 	error = server->nfs_client->rpc_ops->getroot(server, ctx->mntfh, &fsinfo);
 	if (error < 0) {
 		dprintk("nfs_get_root: getattr error = %d\n", -error);
 		nfs_errorf(fc, "NFS: Couldn't getattr on root");
-<<<<<<< HEAD
-		goto out_fattr;
-=======
 		goto out_label;
->>>>>>> 04d5ce62
 	}
 
 	inode = nfs_fhget(s, ctx->mntfh, fsinfo.fattr, NULL);
@@ -109,20 +99,12 @@
 		dprintk("nfs_get_root: get root inode failed\n");
 		error = PTR_ERR(inode);
 		nfs_errorf(fc, "NFS: Couldn't get root inode");
-<<<<<<< HEAD
-		goto out_fattr;
-=======
 		goto out_label;
->>>>>>> 04d5ce62
 	}
 
 	error = nfs_superblock_set_dummy_root(s, inode);
 	if (error != 0)
-<<<<<<< HEAD
-		goto out_fattr;
-=======
 		goto out_label;
->>>>>>> 04d5ce62
 
 	/* root dentries normally start off anonymous and get spliced in later
 	 * if the dentry tree reaches them; however if the dentry already
@@ -133,11 +115,7 @@
 		dprintk("nfs_get_root: get root dentry failed\n");
 		error = PTR_ERR(root);
 		nfs_errorf(fc, "NFS: Couldn't get root dentry");
-<<<<<<< HEAD
-		goto out_fattr;
-=======
 		goto out_label;
->>>>>>> 04d5ce62
 	}
 
 	security_d_instantiate(root, inode);
@@ -149,10 +127,6 @@
 	}
 	spin_unlock(&root->d_lock);
 	fc->root = root;
-<<<<<<< HEAD
-	error = 0;
-
-=======
 	if (NFS_SB(s)->caps & NFS_CAP_SECURITY_LABEL)
 		kflags |= SECURITY_LSM_NATIVE_LABELS;
 	if (ctx->clone_data.sb) {
@@ -178,18 +152,14 @@
 
 out_label:
 	nfs4_label_free(fsinfo.fattr->label);
->>>>>>> 04d5ce62
 out_fattr:
 	nfs_free_fattr(fsinfo.fattr);
 out_name:
 	kfree(name);
 out:
 	return error;
-<<<<<<< HEAD
-=======
 error_splat_root:
 	dput(fc->root);
 	fc->root = NULL;
 	goto out_label;
->>>>>>> 04d5ce62
 }