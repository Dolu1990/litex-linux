--- conflicted
+++ resolved
@@ -3766,23 +3766,12 @@
 }
 
 static void list_slab_objects(struct kmem_cache *s, struct page *page,
-<<<<<<< HEAD
-			      const char *text, unsigned long *map)
-{
-#ifdef CONFIG_SLUB_DEBUG
-	void *addr = page_address(page);
-	void *p;
-
-	if (!map)
-		return;
-=======
 			      const char *text)
 {
 #ifdef CONFIG_SLUB_DEBUG
 	void *addr = page_address(page);
 	unsigned long *map;
 	void *p;
->>>>>>> 84569f32
 
 	slab_err(s, page, text, s->name);
 	slab_lock(page);
@@ -3795,10 +3784,7 @@
 			print_tracking(s, p);
 		}
 	}
-<<<<<<< HEAD
-=======
 	put_map(map);
->>>>>>> 84569f32
 	slab_unlock(page);
 #endif
 }
@@ -3812,11 +3798,6 @@
 {
 	LIST_HEAD(discard);
 	struct page *page, *h;
-	unsigned long *map = NULL;
-
-#ifdef CONFIG_SLUB_DEBUG
-	map = bitmap_alloc(oo_objects(s->max), GFP_KERNEL);
-#endif
 
 	BUG_ON(irqs_disabled());
 	spin_lock_irq(&n->list_lock);
@@ -3826,19 +3807,10 @@
 			list_add(&page->slab_list, &discard);
 		} else {
 			list_slab_objects(s, page,
-<<<<<<< HEAD
-			  "Objects remaining in %s on __kmem_cache_shutdown()",
-			  map);
-=======
 			  "Objects remaining in %s on __kmem_cache_shutdown()");
->>>>>>> 84569f32
 		}
 	}
 	spin_unlock_irq(&n->list_lock);
-
-#ifdef CONFIG_SLUB_DEBUG
-	bitmap_free(map);
-#endif
 
 	list_for_each_entry_safe(page, h, &discard, slab_list)
 		discard_slab(s, page);
