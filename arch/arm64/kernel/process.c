// SPDX-License-Identifier: GPL-2.0-only
/*
 * Based on arch/arm/kernel/process.c
 *
 * Original Copyright (C) 1995  Linus Torvalds
 * Copyright (C) 1996-2000 Russell King - Converted to ARM.
 * Copyright (C) 2012 ARM Ltd.
 */
#include <linux/compat.h>
#include <linux/efi.h>
#include <linux/elf.h>
#include <linux/export.h>
#include <linux/sched.h>
#include <linux/sched/debug.h>
#include <linux/sched/task.h>
#include <linux/sched/task_stack.h>
#include <linux/kernel.h>
#include <linux/mman.h>
#include <linux/mm.h>
#include <linux/nospec.h>
#include <linux/stddef.h>
#include <linux/sysctl.h>
#include <linux/unistd.h>
#include <linux/user.h>
#include <linux/delay.h>
#include <linux/reboot.h>
#include <linux/interrupt.h>
#include <linux/init.h>
#include <linux/cpu.h>
#include <linux/elfcore.h>
#include <linux/pm.h>
#include <linux/tick.h>
#include <linux/utsname.h>
#include <linux/uaccess.h>
#include <linux/random.h>
#include <linux/hw_breakpoint.h>
#include <linux/personality.h>
#include <linux/notifier.h>
#include <trace/events/power.h>
#include <linux/percpu.h>
#include <linux/thread_info.h>
#include <linux/prctl.h>

#include <asm/alternative.h>
#include <asm/compat.h>
#include <asm/cpufeature.h>
#include <asm/cacheflush.h>
#include <asm/exec.h>
#include <asm/fpsimd.h>
#include <asm/mmu_context.h>
#include <asm/mte.h>
#include <asm/processor.h>
#include <asm/pointer_auth.h>
#include <asm/stacktrace.h>
#include <asm/switch_to.h>
#include <asm/system_misc.h>

#if defined(CONFIG_STACKPROTECTOR) && !defined(CONFIG_STACKPROTECTOR_PER_TASK)
#include <linux/stackprotector.h>
unsigned long __stack_chk_guard __ro_after_init;
EXPORT_SYMBOL(__stack_chk_guard);
#endif

/*
 * Function pointers to optional machine specific functions
 */
void (*pm_power_off)(void);
EXPORT_SYMBOL_GPL(pm_power_off);

#ifdef CONFIG_HOTPLUG_CPU
void arch_cpu_idle_dead(void)
{
       cpu_die();
}
#endif

/*
 * Called by kexec, immediately prior to machine_kexec().
 *
 * This must completely disable all secondary CPUs; simply causing those CPUs
 * to execute e.g. a RAM-based pin loop is not sufficient. This allows the
 * kexec'd kernel to use any and all RAM as it sees fit, without having to
 * avoid any code or data used by any SW CPU pin loop. The CPU hotplug
 * functionality embodied in smpt_shutdown_nonboot_cpus() to achieve this.
 */
void machine_shutdown(void)
{
	smp_shutdown_nonboot_cpus(reboot_cpu);
}

/*
 * Halting simply requires that the secondary CPUs stop performing any
 * activity (executing tasks, handling interrupts). smp_send_stop()
 * achieves this.
 */
void machine_halt(void)
{
	local_irq_disable();
	smp_send_stop();
	while (1);
}

/*
 * Power-off simply requires that the secondary CPUs stop performing any
 * activity (executing tasks, handling interrupts). smp_send_stop()
 * achieves this. When the system power is turned off, it will take all CPUs
 * with it.
 */
void machine_power_off(void)
{
	local_irq_disable();
	smp_send_stop();
	if (pm_power_off)
		pm_power_off();
}

/*
 * Restart requires that the secondary CPUs stop performing any activity
 * while the primary CPU resets the system. Systems with multiple CPUs must
 * provide a HW restart implementation, to ensure that all CPUs reset at once.
 * This is required so that any code running after reset on the primary CPU
 * doesn't have to co-ordinate with other CPUs to ensure they aren't still
 * executing pre-reset code, and using RAM that the primary CPU's code wishes
 * to use. Implementing such co-ordination would be essentially impossible.
 */
void machine_restart(char *cmd)
{
	/* Disable interrupts first */
	local_irq_disable();
	smp_send_stop();

	/*
	 * UpdateCapsule() depends on the system being reset via
	 * ResetSystem().
	 */
	if (efi_enabled(EFI_RUNTIME_SERVICES))
		efi_reboot(reboot_mode, NULL);

	/* Now call the architecture specific reboot code. */
	do_kernel_restart(cmd);

	/*
	 * Whoops - the architecture was unable to reboot.
	 */
	printk("Reboot failed -- System halted\n");
	while (1);
}

#define bstr(suffix, str) [PSR_BTYPE_ ## suffix >> PSR_BTYPE_SHIFT] = str
static const char *const btypes[] = {
	bstr(NONE, "--"),
	bstr(  JC, "jc"),
	bstr(   C, "-c"),
	bstr(  J , "j-")
};
#undef bstr

static void print_pstate(struct pt_regs *regs)
{
	u64 pstate = regs->pstate;

	if (compat_user_mode(regs)) {
		printk("pstate: %08llx (%c%c%c%c %c %s %s %c%c%c %cDIT %cSSBS)\n",
			pstate,
			pstate & PSR_AA32_N_BIT ? 'N' : 'n',
			pstate & PSR_AA32_Z_BIT ? 'Z' : 'z',
			pstate & PSR_AA32_C_BIT ? 'C' : 'c',
			pstate & PSR_AA32_V_BIT ? 'V' : 'v',
			pstate & PSR_AA32_Q_BIT ? 'Q' : 'q',
			pstate & PSR_AA32_T_BIT ? "T32" : "A32",
			pstate & PSR_AA32_E_BIT ? "BE" : "LE",
			pstate & PSR_AA32_A_BIT ? 'A' : 'a',
			pstate & PSR_AA32_I_BIT ? 'I' : 'i',
			pstate & PSR_AA32_F_BIT ? 'F' : 'f',
			pstate & PSR_AA32_DIT_BIT ? '+' : '-',
			pstate & PSR_AA32_SSBS_BIT ? '+' : '-');
	} else {
		const char *btype_str = btypes[(pstate & PSR_BTYPE_MASK) >>
					       PSR_BTYPE_SHIFT];

		printk("pstate: %08llx (%c%c%c%c %c%c%c%c %cPAN %cUAO %cTCO %cDIT %cSSBS BTYPE=%s)\n",
			pstate,
			pstate & PSR_N_BIT ? 'N' : 'n',
			pstate & PSR_Z_BIT ? 'Z' : 'z',
			pstate & PSR_C_BIT ? 'C' : 'c',
			pstate & PSR_V_BIT ? 'V' : 'v',
			pstate & PSR_D_BIT ? 'D' : 'd',
			pstate & PSR_A_BIT ? 'A' : 'a',
			pstate & PSR_I_BIT ? 'I' : 'i',
			pstate & PSR_F_BIT ? 'F' : 'f',
			pstate & PSR_PAN_BIT ? '+' : '-',
			pstate & PSR_UAO_BIT ? '+' : '-',
			pstate & PSR_TCO_BIT ? '+' : '-',
			pstate & PSR_DIT_BIT ? '+' : '-',
			pstate & PSR_SSBS_BIT ? '+' : '-',
			btype_str);
	}
}

void __show_regs(struct pt_regs *regs)
{
	int i, top_reg;
	u64 lr, sp;

	if (compat_user_mode(regs)) {
		lr = regs->compat_lr;
		sp = regs->compat_sp;
		top_reg = 12;
	} else {
		lr = regs->regs[30];
		sp = regs->sp;
		top_reg = 29;
	}

	show_regs_print_info(KERN_DEFAULT);
	print_pstate(regs);

	if (!user_mode(regs)) {
		printk("pc : %pS\n", (void *)regs->pc);
		printk("lr : %pS\n", (void *)ptrauth_strip_insn_pac(lr));
	} else {
		printk("pc : %016llx\n", regs->pc);
		printk("lr : %016llx\n", lr);
	}

	printk("sp : %016llx\n", sp);

	if (system_uses_irq_prio_masking())
		printk("pmr_save: %08llx\n", regs->pmr_save);

	i = top_reg;

	while (i >= 0) {
		printk("x%-2d: %016llx", i, regs->regs[i]);

		while (i-- % 3)
			pr_cont(" x%-2d: %016llx", i, regs->regs[i]);

		pr_cont("\n");
	}
}

void show_regs(struct pt_regs *regs)
{
	__show_regs(regs);
	dump_backtrace(regs, NULL, KERN_DEFAULT);
}

static void tls_thread_flush(void)
{
	write_sysreg(0, tpidr_el0);

	if (is_compat_task()) {
		current->thread.uw.tp_value = 0;

		/*
		 * We need to ensure ordering between the shadow state and the
		 * hardware state, so that we don't corrupt the hardware state
		 * with a stale shadow state during context switch.
		 */
		barrier();
		write_sysreg(0, tpidrro_el0);
	}
}

static void flush_tagged_addr_state(void)
{
	if (IS_ENABLED(CONFIG_ARM64_TAGGED_ADDR_ABI))
		clear_thread_flag(TIF_TAGGED_ADDR);
}

void flush_thread(void)
{
	fpsimd_flush_thread();
	tls_thread_flush();
	flush_ptrace_hw_breakpoint(current);
	flush_tagged_addr_state();
}

void release_thread(struct task_struct *dead_task)
{
}

void arch_release_task_struct(struct task_struct *tsk)
{
	fpsimd_release_task(tsk);
}

int arch_dup_task_struct(struct task_struct *dst, struct task_struct *src)
{
	if (current->mm)
		fpsimd_preserve_current_state();
	*dst = *src;

	/* We rely on the above assignment to initialize dst's thread_flags: */
	BUILD_BUG_ON(!IS_ENABLED(CONFIG_THREAD_INFO_IN_TASK));

	/*
	 * Detach src's sve_state (if any) from dst so that it does not
	 * get erroneously used or freed prematurely.  dst's sve_state
	 * will be allocated on demand later on if dst uses SVE.
	 * For consistency, also clear TIF_SVE here: this could be done
	 * later in copy_process(), but to avoid tripping up future
	 * maintainers it is best not to leave TIF_SVE and sve_state in
	 * an inconsistent state, even temporarily.
	 */
	dst->thread.sve_state = NULL;
	clear_tsk_thread_flag(dst, TIF_SVE);

	/* clear any pending asynchronous tag fault raised by the parent */
	clear_tsk_thread_flag(dst, TIF_MTE_ASYNC_FAULT);

	return 0;
}

asmlinkage void ret_from_fork(void) asm("ret_from_fork");

int copy_thread(unsigned long clone_flags, unsigned long stack_start,
		unsigned long stk_sz, struct task_struct *p, unsigned long tls)
{
	struct pt_regs *childregs = task_pt_regs(p);

	memset(&p->thread.cpu_context, 0, sizeof(struct cpu_context));

	/*
	 * In case p was allocated the same task_struct pointer as some
	 * other recently-exited task, make sure p is disassociated from
	 * any cpu that may have run that now-exited task recently.
	 * Otherwise we could erroneously skip reloading the FPSIMD
	 * registers for p.
	 */
	fpsimd_flush_task_state(p);

	ptrauth_thread_init_kernel(p);

	if (likely(!(p->flags & (PF_KTHREAD | PF_IO_WORKER)))) {
		*childregs = *current_pt_regs();
		childregs->regs[0] = 0;

		/*
		 * Read the current TLS pointer from tpidr_el0 as it may be
		 * out-of-sync with the saved value.
		 */
		*task_user_tls(p) = read_sysreg(tpidr_el0);

		if (stack_start) {
			if (is_compat_thread(task_thread_info(p)))
				childregs->compat_sp = stack_start;
			else
				childregs->sp = stack_start;
		}

		/*
		 * If a TLS pointer was passed to clone, use it for the new
		 * thread.
		 */
		if (clone_flags & CLONE_SETTLS)
			p->thread.uw.tp_value = tls;
	} else {
		/*
		 * A kthread has no context to ERET to, so ensure any buggy
		 * ERET is treated as an illegal exception return.
		 *
		 * When a user task is created from a kthread, childregs will
		 * be initialized by start_thread() or start_compat_thread().
		 */
		memset(childregs, 0, sizeof(struct pt_regs));
		childregs->pstate = PSR_MODE_EL1h | PSR_IL_BIT;

		p->thread.cpu_context.x19 = stack_start;
		p->thread.cpu_context.x20 = stk_sz;
	}
	p->thread.cpu_context.pc = (unsigned long)ret_from_fork;
	p->thread.cpu_context.sp = (unsigned long)childregs;
	/*
	 * For the benefit of the unwinder, set up childregs->stackframe
	 * as the final frame for the new task.
	 */
	p->thread.cpu_context.fp = (unsigned long)childregs->stackframe;

	ptrace_hw_copy_thread(p);

	return 0;
}

void tls_preserve_current_state(void)
{
	*task_user_tls(current) = read_sysreg(tpidr_el0);
}

static void tls_thread_switch(struct task_struct *next)
{
	tls_preserve_current_state();

	if (is_compat_thread(task_thread_info(next)))
		write_sysreg(next->thread.uw.tp_value, tpidrro_el0);
	else if (!arm64_kernel_unmapped_at_el0())
		write_sysreg(0, tpidrro_el0);

	write_sysreg(*task_user_tls(next), tpidr_el0);
}

/*
 * Force SSBS state on context-switch, since it may be lost after migrating
 * from a CPU which treats the bit as RES0 in a heterogeneous system.
 */
static void ssbs_thread_switch(struct task_struct *next)
{
	/*
	 * Nothing to do for kernel threads, but 'regs' may be junk
	 * (e.g. idle task) so check the flags and bail early.
	 */
	if (unlikely(next->flags & PF_KTHREAD))
		return;

	/*
	 * If all CPUs implement the SSBS extension, then we just need to
	 * context-switch the PSTATE field.
	 */
	if (cpus_have_const_cap(ARM64_SSBS))
		return;

	spectre_v4_enable_task_mitigation(next);
}

/*
 * We store our current task in sp_el0, which is clobbered by userspace. Keep a
 * shadow copy so that we can restore this upon entry from userspace.
 *
 * This is *only* for exception entry from EL0, and is not valid until we
 * __switch_to() a user task.
 */
DEFINE_PER_CPU(struct task_struct *, __entry_task);

static void entry_task_switch(struct task_struct *next)
{
	__this_cpu_write(__entry_task, next);
}

/*
 * ARM erratum 1418040 handling, affecting the 32bit view of CNTVCT.
 * Assuming the virtual counter is enabled at the beginning of times:
 *
 * - disable access when switching from a 64bit task to a 32bit task
 * - enable access when switching from a 32bit task to a 64bit task
 */
static void erratum_1418040_thread_switch(struct task_struct *prev,
					  struct task_struct *next)
{
	bool prev32, next32;
	u64 val;

	if (!IS_ENABLED(CONFIG_ARM64_ERRATUM_1418040))
		return;

	prev32 = is_compat_thread(task_thread_info(prev));
	next32 = is_compat_thread(task_thread_info(next));

	if (prev32 == next32 || !this_cpu_has_cap(ARM64_WORKAROUND_1418040))
		return;

	val = read_sysreg(cntkctl_el1);

	if (!next32)
		val |= ARCH_TIMER_USR_VCT_ACCESS_EN;
	else
		val &= ~ARCH_TIMER_USR_VCT_ACCESS_EN;

	write_sysreg(val, cntkctl_el1);
}

/*
 * __switch_to() checks current->thread.sctlr_user as an optimisation. Therefore
 * this function must be called with preemption disabled and the update to
 * sctlr_user must be made in the same preemption disabled block so that
 * __switch_to() does not see the variable update before the SCTLR_EL1 one.
 */
void update_sctlr_el1(u64 sctlr)
{
	/*
	 * EnIA must not be cleared while in the kernel as this is necessary for
	 * in-kernel PAC. It will be cleared on kernel exit if needed.
	 */
	sysreg_clear_set(sctlr_el1, SCTLR_USER_MASK & ~SCTLR_ELx_ENIA, sctlr);

	/* ISB required for the kernel uaccess routines when setting TCF0. */
	isb();
}

/*
 * Thread switching.
 */
__notrace_funcgraph struct task_struct *__switch_to(struct task_struct *prev,
				struct task_struct *next)
{
	struct task_struct *last;

	fpsimd_thread_switch(next);
	tls_thread_switch(next);
	hw_breakpoint_thread_switch(next);
	contextidr_thread_switch(next);
	entry_task_switch(next);
	ssbs_thread_switch(next);
	erratum_1418040_thread_switch(prev, next);
	ptrauth_thread_switch_user(next);

	/*
	 * Complete any pending TLB or cache maintenance on this CPU in case
	 * the thread migrates to a different CPU.
	 * This full barrier is also required by the membarrier system
	 * call.
	 */
	dsb(ish);

	/*
	 * MTE thread switching must happen after the DSB above to ensure that
	 * any asynchronous tag check faults have been logged in the TFSR*_EL1
	 * registers.
	 */
	mte_thread_switch(next);
	/* avoid expensive SCTLR_EL1 accesses if no change */
	if (prev->thread.sctlr_user != next->thread.sctlr_user)
		update_sctlr_el1(next->thread.sctlr_user);

	/* the actual thread switch */
	last = cpu_switch_to(prev, next);

	return last;
}

unsigned long __get_wchan(struct task_struct *p)
{
	struct stackframe frame;
	unsigned long stack_page, ret = 0;
	int count = 0;
<<<<<<< HEAD
	if (!p || p == current || task_is_running(p))
		return 0;
=======
>>>>>>> df0cc57e

	stack_page = (unsigned long)try_get_task_stack(p);
	if (!stack_page)
		return 0;

	start_backtrace(&frame, thread_saved_fp(p), thread_saved_pc(p));

	do {
		if (unwind_frame(p, &frame))
			goto out;
		if (!in_sched_functions(frame.pc)) {
			ret = frame.pc;
			goto out;
		}
	} while (count++ < 16);

out:
	put_task_stack(p);
	return ret;
}

unsigned long arch_align_stack(unsigned long sp)
{
	if (!(current->personality & ADDR_NO_RANDOMIZE) && randomize_va_space)
		sp -= get_random_int() & ~PAGE_MASK;
	return sp & ~0xf;
}

#ifdef CONFIG_COMPAT
int compat_elf_check_arch(const struct elf32_hdr *hdr)
{
	if (!system_supports_32bit_el0())
		return false;

	if ((hdr)->e_machine != EM_ARM)
		return false;

	if (!((hdr)->e_flags & EF_ARM_EABI_MASK))
		return false;

	/*
	 * Prevent execve() of a 32-bit program from a deadline task
	 * if the restricted affinity mask would be inadmissible on an
	 * asymmetric system.
	 */
	return !static_branch_unlikely(&arm64_mismatched_32bit_el0) ||
	       !dl_task_check_affinity(current, system_32bit_el0_cpumask());
}
#endif

/*
 * Called from setup_new_exec() after (COMPAT_)SET_PERSONALITY.
 */
void arch_setup_new_exec(void)
{
	unsigned long mmflags = 0;

	if (is_compat_task()) {
		mmflags = MMCF_AARCH32;
<<<<<<< HEAD

		/*
		 * Restrict the CPU affinity mask for a 32-bit task so that
		 * it contains only 32-bit-capable CPUs.
		 *
		 * From the perspective of the task, this looks similar to
		 * what would happen if the 64-bit-only CPUs were hot-unplugged
		 * at the point of execve(), although we try a bit harder to
		 * honour the cpuset hierarchy.
		 */
		if (static_branch_unlikely(&arm64_mismatched_32bit_el0))
			force_compatible_cpus_allowed_ptr(current);
	} else if (static_branch_unlikely(&arm64_mismatched_32bit_el0)) {
		relax_compatible_cpus_allowed_ptr(current);
	}

=======

		/*
		 * Restrict the CPU affinity mask for a 32-bit task so that
		 * it contains only 32-bit-capable CPUs.
		 *
		 * From the perspective of the task, this looks similar to
		 * what would happen if the 64-bit-only CPUs were hot-unplugged
		 * at the point of execve(), although we try a bit harder to
		 * honour the cpuset hierarchy.
		 */
		if (static_branch_unlikely(&arm64_mismatched_32bit_el0))
			force_compatible_cpus_allowed_ptr(current);
	} else if (static_branch_unlikely(&arm64_mismatched_32bit_el0)) {
		relax_compatible_cpus_allowed_ptr(current);
	}

>>>>>>> df0cc57e
	current->mm->context.flags = mmflags;
	ptrauth_thread_init_user();
	mte_thread_init_user();

	if (task_spec_ssb_noexec(current)) {
		arch_prctl_spec_ctrl_set(current, PR_SPEC_STORE_BYPASS,
					 PR_SPEC_ENABLE);
	}
}

#ifdef CONFIG_ARM64_TAGGED_ADDR_ABI
/*
 * Control the relaxed ABI allowing tagged user addresses into the kernel.
 */
static unsigned int tagged_addr_disabled;

long set_tagged_addr_ctrl(struct task_struct *task, unsigned long arg)
{
	unsigned long valid_mask = PR_TAGGED_ADDR_ENABLE;
	struct thread_info *ti = task_thread_info(task);

	if (is_compat_thread(ti))
		return -EINVAL;

	if (system_supports_mte())
		valid_mask |= PR_MTE_TCF_MASK | PR_MTE_TAG_MASK;

	if (arg & ~valid_mask)
		return -EINVAL;

	/*
	 * Do not allow the enabling of the tagged address ABI if globally
	 * disabled via sysctl abi.tagged_addr_disabled.
	 */
	if (arg & PR_TAGGED_ADDR_ENABLE && tagged_addr_disabled)
		return -EINVAL;

	if (set_mte_ctrl(task, arg) != 0)
		return -EINVAL;

	update_ti_thread_flag(ti, TIF_TAGGED_ADDR, arg & PR_TAGGED_ADDR_ENABLE);

	return 0;
}

long get_tagged_addr_ctrl(struct task_struct *task)
{
	long ret = 0;
	struct thread_info *ti = task_thread_info(task);

	if (is_compat_thread(ti))
		return -EINVAL;

	if (test_ti_thread_flag(ti, TIF_TAGGED_ADDR))
		ret = PR_TAGGED_ADDR_ENABLE;

	ret |= get_mte_ctrl(task);

	return ret;
}

/*
 * Global sysctl to disable the tagged user addresses support. This control
 * only prevents the tagged address ABI enabling via prctl() and does not
 * disable it for tasks that already opted in to the relaxed ABI.
 */

static struct ctl_table tagged_addr_sysctl_table[] = {
	{
		.procname	= "tagged_addr_disabled",
		.mode		= 0644,
		.data		= &tagged_addr_disabled,
		.maxlen		= sizeof(int),
		.proc_handler	= proc_dointvec_minmax,
		.extra1		= SYSCTL_ZERO,
		.extra2		= SYSCTL_ONE,
	},
	{ }
};

static int __init tagged_addr_init(void)
{
	if (!register_sysctl("abi", tagged_addr_sysctl_table))
		return -EINVAL;
	return 0;
}

core_initcall(tagged_addr_init);
#endif	/* CONFIG_ARM64_TAGGED_ADDR_ABI */

#ifdef CONFIG_BINFMT_ELF
int arch_elf_adjust_prot(int prot, const struct arch_elf_state *state,
			 bool has_interp, bool is_interp)
{
	/*
	 * For dynamically linked executables the interpreter is
	 * responsible for setting PROT_BTI on everything except
	 * itself.
	 */
	if (is_interp != has_interp)
		return prot;

	if (!(state->flags & ARM64_ELF_BTI))
		return prot;

	if (prot & PROT_EXEC)
		prot |= PROT_BTI;

	return prot;
}
#endif<|MERGE_RESOLUTION|>--- conflicted
+++ resolved
@@ -533,11 +533,6 @@
 	struct stackframe frame;
 	unsigned long stack_page, ret = 0;
 	int count = 0;
-<<<<<<< HEAD
-	if (!p || p == current || task_is_running(p))
-		return 0;
-=======
->>>>>>> df0cc57e
 
 	stack_page = (unsigned long)try_get_task_stack(p);
 	if (!stack_page)
@@ -597,7 +592,6 @@
 
 	if (is_compat_task()) {
 		mmflags = MMCF_AARCH32;
-<<<<<<< HEAD
 
 		/*
 		 * Restrict the CPU affinity mask for a 32-bit task so that
@@ -614,24 +608,6 @@
 		relax_compatible_cpus_allowed_ptr(current);
 	}
 
-=======
-
-		/*
-		 * Restrict the CPU affinity mask for a 32-bit task so that
-		 * it contains only 32-bit-capable CPUs.
-		 *
-		 * From the perspective of the task, this looks similar to
-		 * what would happen if the 64-bit-only CPUs were hot-unplugged
-		 * at the point of execve(), although we try a bit harder to
-		 * honour the cpuset hierarchy.
-		 */
-		if (static_branch_unlikely(&arm64_mismatched_32bit_el0))
-			force_compatible_cpus_allowed_ptr(current);
-	} else if (static_branch_unlikely(&arm64_mismatched_32bit_el0)) {
-		relax_compatible_cpus_allowed_ptr(current);
-	}
-
->>>>>>> df0cc57e
 	current->mm->context.flags = mmflags;
 	ptrauth_thread_init_user();
 	mte_thread_init_user();
