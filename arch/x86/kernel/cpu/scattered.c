--- conflicted
+++ resolved
@@ -20,12 +20,15 @@
 /* Please keep the leaf sorted by cpuid_bit.level for faster search. */
 static const struct cpuid_bit cpuid_bits[] = {
 	{ X86_FEATURE_APERFMPERF,       CPUID_ECX,  0, 0x00000006, 0 },
-	{ X86_FEATURE_EPB,              CPUID_ECX,  3, 0x00000006, 0 },
-	{ X86_FEATURE_INTEL_PT,         CPUID_EBX, 25, 0x00000007, 0 },
+	{ X86_FEATURE_EPB,		CPUID_ECX,  3, 0x00000006, 0 },
+	{ X86_FEATURE_INTEL_PT,		CPUID_EBX, 25, 0x00000007, 0 },
 	{ X86_FEATURE_AVX512_4VNNIW,    CPUID_EDX,  2, 0x00000007, 0 },
 	{ X86_FEATURE_AVX512_4FMAPS,    CPUID_EDX,  3, 0x00000007, 0 },
-	{ X86_FEATURE_HW_PSTATE,        CPUID_EDX,  7, 0x80000007, 0 },
-	{ X86_FEATURE_CPB,              CPUID_EDX,  9, 0x80000007, 0 },
+	{ X86_FEATURE_CAT_L3,		CPUID_EBX,  1, 0x00000010, 0 },
+	{ X86_FEATURE_CAT_L2,		CPUID_EBX,  2, 0x00000010, 0 },
+	{ X86_FEATURE_CDP_L3,		CPUID_ECX,  2, 0x00000010, 1 },
+	{ X86_FEATURE_HW_PSTATE,	CPUID_EDX,  7, 0x80000007, 0 },
+	{ X86_FEATURE_CPB,		CPUID_EDX,  9, 0x80000007, 0 },
 	{ X86_FEATURE_PROC_FEEDBACK,    CPUID_EDX, 11, 0x80000007, 0 },
 	{ 0, 0, 0, 0, 0 }
 };
@@ -36,24 +39,6 @@
 	u32 regs[4];
 	const struct cpuid_bit *cb;
 
-<<<<<<< HEAD
-	static const struct cpuid_bit cpuid_bits[] = {
-		{ X86_FEATURE_INTEL_PT,		CR_EBX,25, 0x00000007, 0 },
-		{ X86_FEATURE_AVX512_4VNNIW,	CR_EDX, 2, 0x00000007, 0 },
-		{ X86_FEATURE_AVX512_4FMAPS,	CR_EDX, 3, 0x00000007, 0 },
-		{ X86_FEATURE_APERFMPERF,	CR_ECX, 0, 0x00000006, 0 },
-		{ X86_FEATURE_EPB,		CR_ECX, 3, 0x00000006, 0 },
-		{ X86_FEATURE_CAT_L3,		CR_EBX, 1, 0x00000010, 0 },
-		{ X86_FEATURE_CAT_L2,		CR_EBX, 2, 0x00000010, 0 },
-		{ X86_FEATURE_CDP_L3,		CR_ECX, 2, 0x00000010, 1 },
-		{ X86_FEATURE_HW_PSTATE,	CR_EDX, 7, 0x80000007, 0 },
-		{ X86_FEATURE_CPB,		CR_EDX, 9, 0x80000007, 0 },
-		{ X86_FEATURE_PROC_FEEDBACK,	CR_EDX,11, 0x80000007, 0 },
-		{ 0, 0, 0, 0, 0 }
-	};
-
-=======
->>>>>>> 47bdf337
 	for (cb = cpuid_bits; cb->feature; cb++) {
 
 		/* Verify that the level is valid */
